--- conflicted
+++ resolved
@@ -191,10 +191,7 @@
 	}
 	defer cancel()
 
-<<<<<<< HEAD
-	return doSearchQuery(ctx, s.logger, reader, filter, q, s.dashboardIndexExtender.GetQueryExtender(q), s.cfg.AppSubURL)
-=======
-	response := doSearchQuery(ctx, s.logger, index, filter, q, s.extender.GetQueryExtender(q), s.cfg.AppSubURL)
+	response := doSearchQuery(ctx, s.logger, reader, filter, q, s.dashboardIndexExtender.GetQueryExtender(q), s.cfg.AppSubURL)
 
 	if q.WithAllowedActions {
 		if err := s.addAllowedActionsField(ctx, orgID, signedInUser, response); err != nil {
@@ -203,5 +200,4 @@
 	}
 
 	return response
->>>>>>> 77421907
 }