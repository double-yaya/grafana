--- conflicted
+++ resolved
@@ -9,6 +9,7 @@
 	"strings"
 
 	"github.com/grafana/grafana/pkg/api/response"
+	"github.com/grafana/grafana/pkg/cmd/grafana-cli/logger"
 	"github.com/grafana/grafana/pkg/infra/appcontext"
 	"github.com/grafana/grafana/pkg/models"
 	"github.com/grafana/grafana/pkg/services/sqlstore"
@@ -76,23 +77,16 @@
 	// Check cache for config by stackID
 	info, ok := s.cache[user.StackID]
 
-<<<<<<< HEAD
-		// If no config, get one
-		if !ok {
-			var _ *v1.ConfigMap
-			info = &TenantInfo{StackID: user.StackID}
-=======
 	// If no config, get one
 	if !ok {
-		var config *v1.ConfigMap
+		var _ *v1.ConfigMap
 		info = &TenantInfo{StackID: user.StackID}
->>>>>>> 1f2e35ef
 
 		if true {
 			info.Config = &v1.ConfigMap{
 				Data: make(map[string]string, 0),
 			}
-			info.Config.Data["ini.json"] = `{"database":  { 
+			info.Config.Data["ini.json"] = `{"database":  {
 					"type": "mysql",
 					"name": "stack` + fmt.Sprintf("%d", user.StackID) + `",
 					"host": "localhost",
@@ -108,24 +102,8 @@
 			}
 		}
 
-<<<<<<< HEAD
-			//	s.cache[user.StackID] = info
-
-			// Get config watcher
-			//w, err := s.GetStackConfigWatcher(context.TODO(), stackID)
-			//if err != nil {
-			//fmt.Println("Error getting watcher for stackID:", stackID)
-			//}
-
-			// TODO should we check to see if we already have a watcher?
-			// Also, we don't currently have a scenario where we remove a watcher, but we
-			// should think through this.
-			//if cachedWatcher, ok := s.watchers[stackID]; ok {
-			//  // this should never happen
-=======
 		logger.Info("POTATO: context set: %v", config)
 	}
->>>>>>> 1f2e35ef
 
 	return ContextWithTenantInfo(ctx, info)
 }
