package influxdb

import (
	"context"
	"encoding/json"
	"fmt"
	"net/http"
	"net/url"
	"path"

	"golang.org/x/net/context/ctxhttp"

	"github.com/grafana/grafana/pkg/log"
	"github.com/grafana/grafana/pkg/setting"
	"github.com/grafana/grafana/pkg/tsdb"
)

type InfluxDBExecutor struct {
	*tsdb.DataSourceInfo
	QueryParser    *InfluxdbQueryParser
	QueryBuilder   *QueryBuilder
	ResponseParser *ResponseParser
}

func NewInfluxDBExecutor(dsInfo *tsdb.DataSourceInfo) tsdb.Executor {
	return &InfluxDBExecutor{
		DataSourceInfo: dsInfo,
		QueryParser:    &InfluxdbQueryParser{},
		QueryBuilder:   &QueryBuilder{},
		ResponseParser: &ResponseParser{},
	}
}

var (
	glog       log.Logger
	HttpClient *http.Client
)

func init() {
	glog = log.New("tsdb.influxdb")
	tsdb.RegisterExecutor("influxdb", NewInfluxDBExecutor)

	HttpClient = tsdb.GetDefaultClient()
}

func (e *InfluxDBExecutor) Execute(ctx context.Context, queries tsdb.QuerySlice, context *tsdb.QueryContext) *tsdb.BatchResult {
	result := &tsdb.BatchResult{}

	query, err := e.getQuery(queries, context)
	if err != nil {
		return result.WithError(err)
	}

<<<<<<< HEAD
	rawQuery, err := e.QueryBuilder.Build(query, context)
	if err != nil {
		return result.WithError(err)
	}

=======
>>>>>>> 70b9ba25
	if setting.Env == setting.DEV {
		glog.Debug("Influxdb query", "raw query", query)
	}

	req, err := e.createRequest(rawQuery)
	if err != nil {
		return result.WithError(err)
	}

	resp, err := ctxhttp.Do(ctx, HttpClient, req)
	if err != nil {
		return result.WithError(err)
	}

	if resp.StatusCode/100 != 2 {
		return result.WithError(fmt.Errorf("Influxdb returned statuscode invalid status code: %v", resp.Status))
	}

	var response Response
	dec := json.NewDecoder(resp.Body)
	defer resp.Body.Close()
	dec.UseNumber()
	err = dec.Decode(&response)

	if err != nil {
		return result.WithError(err)
	}

	result.QueryResults = make(map[string]*tsdb.QueryResult)
	result.QueryResults["A"] = e.ResponseParser.Parse(&response, query)

	return result
}

func (e *InfluxDBExecutor) getQuery(queries tsdb.QuerySlice, context *tsdb.QueryContext) (*Query, error) {
	for _, v := range queries {

		query, err := e.QueryParser.Parse(v.Model, e.DataSourceInfo)
		if err != nil {
			return nil, err
		}

		return query, nil
	}

	return nil, fmt.Errorf("query request contains no queries")
}

func (e *InfluxDBExecutor) createRequest(query string) (*http.Request, error) {
	u, _ := url.Parse(e.Url)
	u.Path = path.Join(u.Path, "query")

	req, err := http.NewRequest(http.MethodGet, u.String(), nil)
	if err != nil {
		return nil, err
	}

	params := req.URL.Query()
	params.Set("q", query)
	params.Set("db", e.Database)
	params.Set("epoch", "s")
	req.URL.RawQuery = params.Encode()

	req.Header.Set("User-Agent", "Grafana")

	if e.BasicAuth {
		req.SetBasicAuth(e.BasicAuthUser, e.BasicAuthPassword)
	}

	if e.User != "" {
		req.SetBasicAuth(e.User, e.Password)
	}

	glog.Debug("Influxdb request", "url", req.URL.String())
	return req, nil
}<|MERGE_RESOLUTION|>--- conflicted
+++ resolved
@@ -51,16 +51,13 @@
 		return result.WithError(err)
 	}
 
-<<<<<<< HEAD
 	rawQuery, err := e.QueryBuilder.Build(query, context)
 	if err != nil {
 		return result.WithError(err)
 	}
 
-=======
->>>>>>> 70b9ba25
 	if setting.Env == setting.DEV {
-		glog.Debug("Influxdb query", "raw query", query)
+		glog.Debug("Influxdb query", "raw query", rawQuery)
 	}
 
 	req, err := e.createRequest(rawQuery)
