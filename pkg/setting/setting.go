// Copyright 2014 Unknwon
// Copyright 2014 Torkel Ödegaard

package setting

import (
	"bytes"
	"crypto/tls"
	"encoding/json"
	"errors"
	"fmt"
	"io/fs"
	"net/http"
	"net/url"
	"os"
	"path"
	"path/filepath"
	"regexp"
	"runtime"
	"strconv"
	"strings"
	"time"

	"github.com/grafana/grafana-aws-sdk/pkg/awsds"
	"github.com/grafana/grafana-azure-sdk-go/azsettings"
	"github.com/grafana/grafana-plugin-sdk-go/backend/gtime"

	"github.com/grafana/grafana/pkg/infra/log"
	"github.com/grafana/grafana/pkg/util"

	"github.com/gobwas/glob"
	"github.com/prometheus/common/model"
	"gopkg.in/ini.v1"
)

type Scheme string

const (
	HTTPScheme   Scheme = "http"
	HTTPSScheme  Scheme = "https"
	HTTP2Scheme  Scheme = "h2"
	SocketScheme Scheme = "socket"
)

const (
	RedactedPassword = "*********"
	DefaultHTTPAddr  = "0.0.0.0"
	DefaultHTTPPort  = "3000"
	Dev              = "development"
	Prod             = "production"
	Test             = "test"
	ApplicationName  = "Grafana"
)

// zoneInfo names environment variable for setting the path to look for the timezone database in go
const zoneInfo = "ZONEINFO"

var (
	// App settings.
	Env              = Dev
	AppUrl           string
	AppSubUrl        string
	ServeFromSubPath bool
	InstanceName     string

	// build
	BuildVersion string
	BuildCommit  string
	BuildBranch  string
	BuildStamp   int64
	IsEnterprise bool

	// packaging
	Packaging = "unknown"

	// Paths
	HomePath       string
	CustomInitPath = "conf/custom.ini"

	// HTTP server options
	StaticRootPath string

	// Security settings.
	SecretKey              string
	DisableGravatar        bool
	DataProxyWhiteList     map[string]bool
	CookieSecure           bool
	CookieSameSiteDisabled bool
	CookieSameSiteMode     http.SameSite

	// Snapshots
	ExternalSnapshotUrl   string
	ExternalSnapshotName  string
	ExternalEnabled       bool
	SnapShotRemoveExpired bool

	// Dashboard history
	DashboardVersionsToKeep int
	MinRefreshInterval      string

	// User settings
	AllowUserSignUp         bool
	AllowUserOrgCreate      bool
	AutoAssignOrg           bool
	AutoAssignOrgId         int
	AutoAssignOrgRole       string
	VerifyEmailEnabled      bool
	LoginHint               string
	PasswordHint            string
	DisableLoginForm        bool
	DisableSignoutMenu      bool
	SignoutRedirectUrl      string
	ExternalUserMngLinkUrl  string
	ExternalUserMngLinkName string
	ExternalUserMngInfo     string
	OAuthAutoLogin          bool
	ViewersCanEdit          bool

	// HTTP auth
	SigV4AuthEnabled bool
	AzureAuthEnabled bool

	AnonymousEnabled bool

	// Auth proxy settings
	AuthProxyEnabled        bool
	AuthProxyHeaderProperty string

	// Basic Auth
	BasicAuthEnabled bool

	// Global setting objects.
	Raw *ini.File

	// for logging purposes
	configFiles                  []string
	appliedCommandLineProperties []string
	appliedEnvOverrides          []string

	// analytics
	GoogleAnalyticsId                   string
	GoogleAnalytics4Id                  string
	GoogleAnalytics4SendManualPageViews bool
	GoogleTagManagerId                  string
	RudderstackDataPlaneUrl             string
	RudderstackWriteKey                 string
	RudderstackSdkUrl                   string
	RudderstackConfigUrl                string

	// LDAP
	LDAPEnabled           bool
	LDAPSkipOrgRoleSync   bool
	LDAPConfigFile        string
	LDAPSyncCron          string
	LDAPAllowSignup       bool
	LDAPActiveSyncEnabled bool

	// Alerting
	AlertingEnabled            *bool
	ExecuteAlerts              bool
	AlertingRenderLimit        int
	AlertingErrorOrTimeout     string
	AlertingNoDataOrNullValues string

	AlertingEvaluationTimeout   time.Duration
	AlertingNotificationTimeout time.Duration
	AlertingMaxAttempts         int
	AlertingMinInterval         int64

	// Explore UI
	ExploreEnabled bool

	// Help UI
	HelpEnabled bool

	// Profile UI
	ProfileEnabled bool

	// Grafana.NET URL
	GrafanaComUrl string

	ImageUploadProvider string
)

// AddChangePasswordLink returns if login form is disabled or not since
// the same intention can be used to hide both features.
func AddChangePasswordLink() bool {
	return !DisableLoginForm
}

// TODO move all global vars to this struct
type Cfg struct {
	Target []string
	Raw    *ini.File
	Logger log.Logger

	// HTTP Server Settings
	CertFile         string
	KeyFile          string
	HTTPAddr         string
	HTTPPort         string
	AppURL           string
	AppSubURL        string
	ServeFromSubPath bool
	StaticRootPath   string
	Protocol         Scheme
	SocketGid        int
	SocketMode       int
	SocketPath       string
	RouterLogging    bool
	Domain           string
	CDNRootURL       *url.URL
	ReadTimeout      time.Duration
	EnableGzip       bool
	EnforceDomain    bool

	// Security settings
	SecretKey             string
	EmailCodeValidMinutes int

	// build
	BuildVersion string
	BuildCommit  string
	BuildBranch  string
	BuildStamp   int64
	IsEnterprise bool

	// packaging
	Packaging string

	// Paths
	HomePath              string
	ProvisioningPath      string
	DataPath              string
	LogsPath              string
	PluginsPath           string
	BundledPluginsPath    string
	EnterpriseLicensePath string

	// SMTP email settings
	Smtp SmtpSettings

	// Rendering
	ImagesDir                      string
	CSVsDir                        string
	RendererUrl                    string
	RendererCallbackUrl            string
	RendererAuthToken              string
	RendererConcurrentRequestLimit int
	RendererRenderKeyLifeTime      time.Duration

	// Security
	DisableInitAdminCreation          bool
	DisableBruteForceLoginProtection  bool
	CookieSecure                      bool
	CookieSameSiteDisabled            bool
	CookieSameSiteMode                http.SameSite
	AllowEmbedding                    bool
	XSSProtectionHeader               bool
	ContentTypeProtectionHeader       bool
	StrictTransportSecurity           bool
	StrictTransportSecurityMaxAge     int
	StrictTransportSecurityPreload    bool
	StrictTransportSecuritySubDomains bool
	// CSPEnabled toggles Content Security Policy support.
	CSPEnabled bool
	// CSPTemplate contains the Content Security Policy template.
	CSPTemplate string
	// CSPReportEnabled toggles Content Security Policy Report Only support.
	CSPReportOnlyEnabled bool
	// CSPReportOnlyTemplate contains the Content Security Policy Report Only template.
	CSPReportOnlyTemplate string
	AngularSupportEnabled bool

	TempDataLifetime time.Duration

	// Plugins
	PluginsEnableAlpha               bool
	PluginsAppsSkipVerifyTLS         bool
	PluginSettings                   PluginSettings
	PluginsAllowUnsigned             []string
	PluginCatalogURL                 string
	PluginCatalogHiddenPlugins       []string
	PluginAdminEnabled               bool
	PluginAdminExternalManageEnabled bool

	// Panels
	DisableSanitizeHtml bool

	// Metrics
	MetricsEndpointEnabled           bool
	MetricsEndpointBasicAuthUsername string
	MetricsEndpointBasicAuthPassword string
	MetricsEndpointDisableTotalStats bool
	MetricsGrafanaEnvironmentInfo    map[string]string

	// Dashboards
	DefaultHomeDashboardPath string

	// Auth
	LoginCookieName              string
	LoginMaxInactiveLifetime     time.Duration
	LoginMaxLifetime             time.Duration
	TokenRotationIntervalMinutes int
	SigV4AuthEnabled             bool
	SigV4VerboseLogging          bool
	AzureAuthEnabled             bool
	BasicAuthEnabled             bool
	AdminUser                    string
	AdminPassword                string
	DisableLogin                 bool
	AdminEmail                   string
	DisableSyncLock              bool

	// AWS Plugin Auth
	AWSAllowedAuthProviders []string
	AWSAssumeRoleEnabled    bool
	AWSListMetricsPageLimit int

	// Azure Cloud settings
	Azure *azsettings.AzureSettings

	// Auth proxy settings
	AuthProxyEnabled          bool
	AuthProxyHeaderName       string
	AuthProxyHeaderProperty   string
	AuthProxyAutoSignUp       bool
	AuthProxyEnableLoginToken bool
	AuthProxyWhitelist        string
	AuthProxyHeaders          map[string]string
	AuthProxyHeadersEncoded   bool
	AuthProxySyncTTL          int

	// OAuth
	OAuthCookieMaxAge int

	// JWT Auth
	JWTAuthEnabled                 bool
	JWTAuthHeaderName              string
	JWTAuthURLLogin                bool
	JWTAuthEmailClaim              string
	JWTAuthUsernameClaim           string
	JWTAuthExpectClaims            string
	JWTAuthJWKSetURL               string
	JWTAuthCacheTTL                time.Duration
	JWTAuthKeyFile                 string
	JWTAuthJWKSetFile              string
	JWTAuthAutoSignUp              bool
	JWTAuthRoleAttributePath       string
	JWTAuthRoleAttributeStrict     bool
	JWTAuthAllowAssignGrafanaAdmin bool

	// Dataproxy
	SendUserHeader                 bool
	DataProxyLogging               bool
	DataProxyTimeout               int
	DataProxyDialTimeout           int
	DataProxyTLSHandshakeTimeout   int
	DataProxyExpectContinueTimeout int
	DataProxyMaxConnsPerHost       int
	DataProxyMaxIdleConns          int
	DataProxyKeepAlive             int
	DataProxyIdleConnTimeout       int
	ResponseLimit                  int64
	DataProxyRowLimit              int64

	// DistributedCache
	RemoteCacheOptions *RemoteCacheOptions

	EditorsCanAdmin bool

	ApiKeyMaxSecondsToLive int64

	// Check if a feature toggle is enabled
	// @deprecated
	IsFeatureToggleEnabled func(key string) bool // filled in dynamically

	AnonymousEnabled     bool
	AnonymousOrgName     string
	AnonymousOrgRole     string
	AnonymousHideVersion bool

	DateFormats DateFormats

	// User
	UserInviteMaxLifetime time.Duration
	HiddenUsers           map[string]struct{}
	CaseInsensitiveLogin  bool // Login and Email will be considered case insensitive

	// Service Accounts
	SATokenExpirationDayLimit int

	// Annotations
	AnnotationCleanupJobBatchSize      int64
	AnnotationMaximumTagsLength        int64
	AlertingAnnotationCleanupSetting   AnnotationCleanupSettings
	DashboardAnnotationCleanupSettings AnnotationCleanupSettings
	APIAnnotationCleanupSettings       AnnotationCleanupSettings

	// Sentry config
	Sentry Sentry

	// GrafanaJavascriptAgent config
	GrafanaJavascriptAgent GrafanaJavascriptAgent

	// Data sources
	DataSourceLimit int

	// Snapshots
	SnapshotPublicMode bool

	ErrTemplateName string

	Env string

	ForceMigration bool

	// Analytics
	CheckForGrafanaUpdates              bool
	CheckForPluginUpdates               bool
	ReportingDistributor                string
	ReportingEnabled                    bool
	ApplicationInsightsConnectionString string
	ApplicationInsightsEndpointUrl      string
	FeedbackLinksEnabled                bool

	// LDAP
	LDAPEnabled         bool
	LDAPSkipOrgRoleSync bool
	LDAPAllowSignup     bool

	DefaultTheme    string
	DefaultLanguage string
	HomePage        string

	Quota QuotaSettings

	AutoAssignOrg              bool
	AutoAssignOrgId            int
	AutoAssignOrgRole          string
	OAuthSkipOrgRoleUpdateSync bool

	// ExpressionsEnabled specifies whether expressions are enabled.
	ExpressionsEnabled bool

	ImageUploadProvider string

	// LiveMaxConnections is a maximum number of WebSocket connections to
	// Grafana Live ws endpoint (per Grafana server instance). 0 disables
	// Live, -1 means unlimited connections.
	LiveMaxConnections int
	// LiveHAEngine is a type of engine to use to achieve HA with Grafana Live.
	// Zero value means in-memory single node setup.
	LiveHAEngine string
	// LiveHAEngineAddress is a connection address for Live HA engine.
	LiveHAEngineAddress string
	// LiveAllowedOrigins is a set of origins accepted by Live. If not provided
	// then Live uses AppURL as the only allowed origin.
	LiveAllowedOrigins []string

	// Grafana.com URL, used for OAuth redirect.
	GrafanaComURL string
	// Grafana.com API URL. Can be set separately to GrafanaComURL
	// in case API is not publicly accessible.
	// Defaults to GrafanaComURL setting + "/api" if unset.
	GrafanaComAPIURL string

	// Geomap base layer config
	GeomapDefaultBaseLayerConfig map[string]interface{}
	GeomapEnableCustomBaseLayers bool

	// Unified Alerting
	UnifiedAlerting UnifiedAlertingSettings

	// Query history
	QueryHistoryEnabled bool

	DashboardPreviews DashboardPreviewsSettings

	Storage StorageSettings

	Search SearchSettings

	SecureSocksDSProxy SecureSocksDSProxySettings

	// Access Control
	RBACEnabled         bool
	RBACPermissionCache bool
	// Enable Permission validation during role creation and provisioning
	RBACPermissionValidationEnabled bool
	// Reset basic roles permissions on start-up
	RBACResetBasicRoles bool
	// GRPC Server.
	GRPCServerNetwork   string
	GRPCServerAddress   string
	GRPCServerTLSConfig *tls.Config
	// Entity Store
	EntityStore EntityStoreSettings
<<<<<<< HEAD
	// Plugin Service
	PluginManager PluginManagerServiceSettings
=======
>>>>>>> 7c1697eb

	CustomResponseHeaders map[string]string
}

type CommandLineArgs struct {
	Config   string
	HomePath string
	Args     []string
	Target   string
}

func (cfg Cfg) parseAppUrlAndSubUrl(section *ini.Section) (string, string, error) {
	appUrl := valueAsString(section, "root_url", "http://localhost:3000/")

	if appUrl[len(appUrl)-1] != '/' {
		appUrl += "/"
	}

	// Check if has app suburl.
	url, err := url.Parse(appUrl)
	if err != nil {
		cfg.Logger.Error("Invalid root_url.", "url", appUrl, "error", err)
		os.Exit(1)
	}

	appSubUrl := strings.TrimSuffix(url.Path, "/")
	return appUrl, appSubUrl, nil
}

func ToAbsUrl(relativeUrl string) string {
	return AppUrl + relativeUrl
}

func RedactedValue(key, value string) string {
	uppercased := strings.ToUpper(key)
	// Sensitive information: password, secrets etc
	for _, pattern := range []string{
		"PASSWORD",
		"SECRET",
		"PROVIDER_CONFIG",
		"PRIVATE_KEY",
		"SECRET_KEY",
		"CERTIFICATE",
		"ACCOUNT_KEY",
		"ENCRYPTION_KEY",
		"VAULT_TOKEN",
	} {
		if match, err := regexp.MatchString(pattern, uppercased); match && err == nil {
			return RedactedPassword
		}
	}

	for _, exception := range []string{
		"RUDDERSTACK",
		"APPLICATION_INSIGHTS",
		"SENTRY",
	} {
		if strings.Contains(uppercased, exception) {
			return value
		}
	}

	if u, err := RedactedURL(value); err == nil {
		return u
	}

	return value
}

func RedactedURL(value string) (string, error) {
	// Value could be a list of URLs
	chunks := util.SplitString(value)

	for i, chunk := range chunks {
		var hasTmpPrefix bool
		const tmpPrefix = "http://"

		if !strings.Contains(chunk, "://") {
			chunk = tmpPrefix + chunk
			hasTmpPrefix = true
		}

		u, err := url.Parse(chunk)
		if err != nil {
			return "", err
		}

		redacted := u.Redacted()
		if hasTmpPrefix {
			redacted = strings.Replace(redacted, tmpPrefix, "", 1)
		}

		chunks[i] = redacted
	}

	if strings.Contains(value, ",") {
		return strings.Join(chunks, ","), nil
	}

	return strings.Join(chunks, " "), nil
}

func applyEnvVariableOverrides(file *ini.File) error {
	appliedEnvOverrides = make([]string, 0)
	for _, section := range file.Sections() {
		for _, key := range section.Keys() {
			envKey := EnvKey(section.Name(), key.Name())
			envValue := os.Getenv(envKey)

			if len(envValue) > 0 {
				key.SetValue(envValue)
				appliedEnvOverrides = append(appliedEnvOverrides, fmt.Sprintf("%s=%s", envKey, RedactedValue(envKey, envValue)))
			}
		}
	}

	return nil
}

func (cfg *Cfg) ModuleEnabled(search string) bool {
	for _, v := range cfg.Target {
		if search == v {
			return true
		}
	}

	return false
}

func (cfg *Cfg) readGrafanaEnvironmentMetrics() error {
	environmentMetricsSection := cfg.Raw.Section("metrics.environment_info")
	keys := environmentMetricsSection.Keys()
	cfg.MetricsGrafanaEnvironmentInfo = make(map[string]string, len(keys))

	for _, key := range keys {
		labelName := model.LabelName(key.Name())
		labelValue := model.LabelValue(key.Value())

		if !labelName.IsValid() {
			return fmt.Errorf("invalid label name in [metrics.environment_info] configuration. name %q", labelName)
		}

		if !labelValue.IsValid() {
			return fmt.Errorf("invalid label value in [metrics.environment_info] configuration. name %q value %q", labelName, labelValue)
		}

		cfg.MetricsGrafanaEnvironmentInfo[string(labelName)] = string(labelValue)
	}

	return nil
}

func (cfg *Cfg) readAnnotationSettings() error {
	section := cfg.Raw.Section("annotations")
	cfg.AnnotationCleanupJobBatchSize = section.Key("cleanupjob_batchsize").MustInt64(100)
	cfg.AnnotationMaximumTagsLength = section.Key("tags_length").MustInt64(500)
	switch {
	case cfg.AnnotationMaximumTagsLength > 4096:
		// ensure that the configuration does not exceed the respective column size
		return fmt.Errorf("[annotations.tags_length] configuration exceeds the maximum allowed (4096)")
	case cfg.AnnotationMaximumTagsLength > 500:
		cfg.Logger.Info("[annotations.tags_length] has been increased from its default value; this may affect the performance", "tagLength", cfg.AnnotationMaximumTagsLength)
	case cfg.AnnotationMaximumTagsLength < 500:
		cfg.Logger.Warn("[annotations.tags_length] is too low; the minimum allowed (500) is enforced")
		cfg.AnnotationMaximumTagsLength = 500
	}

	dashboardAnnotation := cfg.Raw.Section("annotations.dashboard")
	apiIAnnotation := cfg.Raw.Section("annotations.api")
	alertingSection := cfg.Raw.Section("alerting")

	var newAnnotationCleanupSettings = func(section *ini.Section, maxAgeField string) AnnotationCleanupSettings {
		maxAge, err := gtime.ParseDuration(section.Key(maxAgeField).MustString(""))
		if err != nil {
			maxAge = 0
		}

		return AnnotationCleanupSettings{
			MaxAge:   maxAge,
			MaxCount: section.Key("max_annotations_to_keep").MustInt64(0),
		}
	}

	cfg.AlertingAnnotationCleanupSetting = newAnnotationCleanupSettings(alertingSection, "max_annotation_age")
	cfg.DashboardAnnotationCleanupSettings = newAnnotationCleanupSettings(dashboardAnnotation, "max_age")
	cfg.APIAnnotationCleanupSettings = newAnnotationCleanupSettings(apiIAnnotation, "max_age")

	return nil
}

func (cfg *Cfg) readExpressionsSettings() {
	expressions := cfg.Raw.Section("expressions")
	cfg.ExpressionsEnabled = expressions.Key("enabled").MustBool(true)
}

type AnnotationCleanupSettings struct {
	MaxAge   time.Duration
	MaxCount int64
}

func EnvKey(sectionName string, keyName string) string {
	sN := strings.ToUpper(strings.ReplaceAll(sectionName, ".", "_"))
	sN = strings.ReplaceAll(sN, "-", "_")
	kN := strings.ToUpper(strings.ReplaceAll(keyName, ".", "_"))
	envKey := fmt.Sprintf("GF_%s_%s", sN, kN)
	return envKey
}

func applyCommandLineDefaultProperties(props map[string]string, file *ini.File) {
	appliedCommandLineProperties = make([]string, 0)
	for _, section := range file.Sections() {
		for _, key := range section.Keys() {
			keyString := fmt.Sprintf("default.%s.%s", section.Name(), key.Name())
			value, exists := props[keyString]
			if exists {
				key.SetValue(value)
				appliedCommandLineProperties = append(appliedCommandLineProperties,
					fmt.Sprintf("%s=%s", keyString, RedactedValue(keyString, value)))
			}
		}
	}
}

func applyCommandLineProperties(target string, props map[string]string, file *ini.File) {
	defaultSection, err := file.GetSection("")
<<<<<<< HEAD
	if err == nil {
=======
	if err == nil && target != "" {
>>>>>>> 7c1697eb
		key, err := defaultSection.GetKey("target")
		if err == nil {
			key.SetValue(target)
		} else {
			defaultSection.NewKey("target", target)
		}
	}
	for _, section := range file.Sections() {
		sectionName := section.Name() + "."
		if section.Name() == ini.DefaultSection {
			sectionName = ""
		}
		for _, key := range section.Keys() {
			keyString := sectionName + key.Name()
			value, exists := props[keyString]
			if exists {
				appliedCommandLineProperties = append(appliedCommandLineProperties, fmt.Sprintf("%s=%s", keyString, value))
				key.SetValue(value)
			}
		}
	}
}

func (cfg Cfg) getCommandLineProperties(args []string) map[string]string {
	props := make(map[string]string)

	for _, arg := range args {
		if !strings.HasPrefix(arg, "cfg:") {
			continue
		}

		trimmed := strings.TrimPrefix(arg, "cfg:")
		parts := strings.Split(trimmed, "=")
		if len(parts) != 2 {
			cfg.Logger.Error("Invalid command line argument.", "argument", arg)
			os.Exit(1)
		}

		props[parts[0]] = parts[1]
	}
	return props
}

func makeAbsolute(path string, root string) string {
	if filepath.IsAbs(path) {
		return path
	}
	return filepath.Join(root, path)
}

func (cfg *Cfg) loadSpecifiedConfigFile(configFile string, masterFile *ini.File) error {
	if configFile == "" {
		configFile = filepath.Join(cfg.HomePath, CustomInitPath)
		// return without error if custom file does not exist
		if !pathExists(configFile) {
			return nil
		}
	}

	userConfig, err := ini.Load(configFile)
	if err != nil {
		return fmt.Errorf("failed to parse %q: %w", configFile, err)
	}

	userConfig.BlockMode = false

	for _, section := range userConfig.Sections() {
		for _, key := range section.Keys() {
			if key.Value() == "" {
				continue
			}

			defaultSec, err := masterFile.GetSection(section.Name())
			if err != nil {
				defaultSec, _ = masterFile.NewSection(section.Name())
			}
			defaultKey, err := defaultSec.GetKey(key.Name())
			if err != nil {
				defaultKey, _ = defaultSec.NewKey(key.Name(), key.Value())
			}
			defaultKey.SetValue(key.Value())
		}
	}

	configFiles = append(configFiles, configFile)
	return nil
}

func (cfg *Cfg) loadConfiguration(args CommandLineArgs) (*ini.File, error) {
	// load config defaults
	defaultConfigFile := path.Join(HomePath, "conf/defaults.ini")
	configFiles = append(configFiles, defaultConfigFile)

	// check if config file exists
	if _, err := os.Stat(defaultConfigFile); os.IsNotExist(err) {
		fmt.Println("Grafana-server Init Failed: Could not find config defaults, make sure homepath command line parameter is set or working directory is homepath")
		os.Exit(1)
	}

	// load defaults
	parsedFile, err := ini.Load(defaultConfigFile)
	if err != nil {
		fmt.Printf("Failed to parse defaults.ini, %v\n", err)
		os.Exit(1)
		return nil, err
	}

	parsedFile.BlockMode = false

	// command line props
	commandLineProps := cfg.getCommandLineProperties(args.Args)
	// load default overrides
	applyCommandLineDefaultProperties(commandLineProps, parsedFile)

	// load specified config file
	err = cfg.loadSpecifiedConfigFile(args.Config, parsedFile)
	if err != nil {
		err2 := cfg.initLogging(parsedFile)
		if err2 != nil {
			return nil, err2
		}
		cfg.Logger.Error(err.Error())
		os.Exit(1)
	}

	// apply environment overrides
	err = applyEnvVariableOverrides(parsedFile)
	if err != nil {
		return nil, err
	}

	// apply command line overrides
	applyCommandLineProperties(args.Target, commandLineProps, parsedFile)

	// evaluate config values containing environment variables
	err = expandConfig(parsedFile)
	if err != nil {
		return nil, err
	}

	// update data path and logging config
	dataPath := valueAsString(parsedFile.Section("paths"), "data", "")

	cfg.DataPath = makeAbsolute(dataPath, HomePath)
	err = cfg.initLogging(parsedFile)
	if err != nil {
		return nil, err
	}

	cfg.Logger.Info(fmt.Sprintf("Starting %s", ApplicationName), "version", BuildVersion, "commit", BuildCommit, "branch", BuildBranch, "compiled", time.Unix(BuildStamp, 0))

	return parsedFile, err
}

func pathExists(path string) bool {
	_, err := os.Stat(path)
	if err == nil {
		return true
	}
	if os.IsNotExist(err) {
		return false
	}
	return false
}

func (cfg *Cfg) setHomePath(args CommandLineArgs) {
	if args.HomePath != "" {
		cfg.HomePath = args.HomePath
		HomePath = cfg.HomePath
		return
	}

	var err error
	cfg.HomePath, err = filepath.Abs(".")
	if err != nil {
		panic(err)
	}

	HomePath = cfg.HomePath
	// check if homepath is correct
	if pathExists(filepath.Join(cfg.HomePath, "conf/defaults.ini")) {
		return
	}

	// try down one path
	if pathExists(filepath.Join(cfg.HomePath, "../conf/defaults.ini")) {
		cfg.HomePath = filepath.Join(cfg.HomePath, "../")
		HomePath = cfg.HomePath
	}
}

var skipStaticRootValidation = false

func NewCfg() *Cfg {
	return &Cfg{
		Logger:      log.New("settings"),
		Raw:         ini.Empty(),
		Azure:       &azsettings.AzureSettings{},
		RBACEnabled: true,
	}
}

func NewCfgFromArgs(args CommandLineArgs) (*Cfg, error) {
	cfg := NewCfg()
	if err := cfg.Load(args); err != nil {
		return nil, err
	}

	return cfg, nil
}

func (cfg *Cfg) validateStaticRootPath() error {
	if skipStaticRootValidation {
		return nil
	}

	if _, err := os.Stat(path.Join(StaticRootPath, "build")); err != nil {
		cfg.Logger.Error("Failed to detect generated javascript files in public/build")
	}

	return nil
}

func (cfg *Cfg) Load(args CommandLineArgs) error {
	cfg.setHomePath(args)

	// Fix for missing IANA db on Windows
	_, zoneInfoSet := os.LookupEnv(zoneInfo)
	if runtime.GOOS == "windows" && !zoneInfoSet {
		if err := os.Setenv(zoneInfo, filepath.Join(HomePath, "tools", "zoneinfo.zip")); err != nil {
			cfg.Logger.Error("Can't set ZONEINFO environment variable", "err", err)
		}
	}

	iniFile, err := cfg.loadConfiguration(args)
	if err != nil {
		return err
	}

	cfg.Raw = iniFile
	return cfg.applyRaw()
}

// Load Cfg from a string map rather than a real ini file
func FromJSON(config map[string]map[string]string) (*Cfg, error) {
	inifile := ini.Empty()
	for section, vals := range config {
		s, err := inifile.NewSection(section)
		if err != nil {
			return nil, err
		}
		for key, val := range vals {
			_, err := s.NewKey(key, val)
			if err != nil {
				return nil, err
			}
		}
	}
	cfg := NewCfg()
	cfg.Raw = inifile
	err := cfg.applyRaw()
	return cfg, err
}

func (cfg *Cfg) applyRaw() error {
	if cfg.Raw == nil {
		return fmt.Errorf("missing inifile config")
	}
	// Temporarily keep global, to make refactor in steps
	Raw = cfg.Raw
	iniFile := cfg.Raw
	var err error

	cfg.BuildVersion = BuildVersion
	cfg.BuildCommit = BuildCommit
	cfg.BuildStamp = BuildStamp
	cfg.BuildBranch = BuildBranch
	cfg.IsEnterprise = IsEnterprise
	cfg.Packaging = Packaging

	cfg.ErrTemplateName = "error"

	Target := valueAsString(iniFile.Section(""), "target", "all")
	cfg.Target = strings.Split(Target, " ")

	Env = valueAsString(iniFile.Section(""), "app_mode", "development")
	cfg.Env = Env
	cfg.ForceMigration = iniFile.Section("").Key("force_migration").MustBool(false)
	InstanceName = valueAsString(iniFile.Section(""), "instance_name", "unknown_instance_name")
	plugins := valueAsString(iniFile.Section("paths"), "plugins", "")
	cfg.PluginsPath = makeAbsolute(plugins, HomePath)
	cfg.BundledPluginsPath = makeAbsolute("plugins-bundled", HomePath)
	provisioning := valueAsString(iniFile.Section("paths"), "provisioning", "")
	cfg.ProvisioningPath = makeAbsolute(provisioning, HomePath)

	if err := cfg.readServerSettings(iniFile); err != nil {
		return err
	}

	if err := readDataProxySettings(iniFile, cfg); err != nil {
		return err
	}

	if err := readSecuritySettings(iniFile, cfg); err != nil {
		return err
	}

	if err := readSnapshotsSettings(cfg, iniFile); err != nil {
		return err
	}

	if err := readGRPCServerSettings(cfg, iniFile); err != nil {
		return err
	}

<<<<<<< HEAD
	if err := readObjectStoreSettings(cfg, iniFile); err != nil {
		return err
	}

	if err := readPluginManagerServiceSettings(cfg, iniFile); err != nil {
=======
	if err := readEntityStoreSettings(cfg, iniFile); err != nil {
>>>>>>> 7c1697eb
		return err
	}

	// read dashboard settings
	dashboards := iniFile.Section("dashboards")
	DashboardVersionsToKeep = dashboards.Key("versions_to_keep").MustInt(20)
	MinRefreshInterval = valueAsString(dashboards, "min_refresh_interval", "5s")

	cfg.DefaultHomeDashboardPath = dashboards.Key("default_home_dashboard_path").MustString("")

	if err := readUserSettings(iniFile, cfg); err != nil {
		return err
	}
	if err := readServiceAccountSettings(iniFile, cfg); err != nil {
		return err
	}
	if err := readAuthSettings(iniFile, cfg); err != nil {
		return err
	}
	readAccessControlSettings(iniFile, cfg)
	if err := cfg.readRenderingSettings(iniFile); err != nil {
		return err
	}

	cfg.TempDataLifetime = iniFile.Section("paths").Key("temp_data_lifetime").MustDuration(time.Second * 3600 * 24)
	cfg.MetricsEndpointEnabled = iniFile.Section("metrics").Key("enabled").MustBool(true)
	cfg.MetricsEndpointBasicAuthUsername = valueAsString(iniFile.Section("metrics"), "basic_auth_username", "")
	cfg.MetricsEndpointBasicAuthPassword = valueAsString(iniFile.Section("metrics"), "basic_auth_password", "")
	cfg.MetricsEndpointDisableTotalStats = iniFile.Section("metrics").Key("disable_total_stats").MustBool(false)

	analytics := iniFile.Section("analytics")
	cfg.CheckForGrafanaUpdates = analytics.Key("check_for_updates").MustBool(true)
	cfg.CheckForPluginUpdates = analytics.Key("check_for_plugin_updates").MustBool(true)
	GoogleAnalyticsId = analytics.Key("google_analytics_ua_id").String()
	GoogleAnalytics4Id = analytics.Key("google_analytics_4_id").String()
	GoogleAnalytics4SendManualPageViews = analytics.Key("google_analytics_4_send_manual_page_views").MustBool(false)

	GoogleTagManagerId = analytics.Key("google_tag_manager_id").String()
	RudderstackWriteKey = analytics.Key("rudderstack_write_key").String()
	RudderstackDataPlaneUrl = analytics.Key("rudderstack_data_plane_url").String()
	RudderstackSdkUrl = analytics.Key("rudderstack_sdk_url").String()
	RudderstackConfigUrl = analytics.Key("rudderstack_config_url").String()

	cfg.ReportingEnabled = analytics.Key("reporting_enabled").MustBool(true)
	cfg.ReportingDistributor = analytics.Key("reporting_distributor").MustString("grafana-labs")

	if len(cfg.ReportingDistributor) >= 100 {
		cfg.ReportingDistributor = cfg.ReportingDistributor[:100]
	}

	cfg.ApplicationInsightsConnectionString = analytics.Key("application_insights_connection_string").String()
	cfg.ApplicationInsightsEndpointUrl = analytics.Key("application_insights_endpoint_url").String()
	cfg.FeedbackLinksEnabled = analytics.Key("feedback_links_enabled").MustBool(true)

	if err := readAlertingSettings(iniFile); err != nil {
		return err
	}

	explore := iniFile.Section("explore")
	ExploreEnabled = explore.Key("enabled").MustBool(true)

	help := iniFile.Section("help")
	HelpEnabled = help.Key("enabled").MustBool(true)

	profile := iniFile.Section("profile")
	ProfileEnabled = profile.Key("enabled").MustBool(true)

	queryHistory := iniFile.Section("query_history")
	cfg.QueryHistoryEnabled = queryHistory.Key("enabled").MustBool(true)

	panelsSection := iniFile.Section("panels")
	cfg.DisableSanitizeHtml = panelsSection.Key("disable_sanitize_html").MustBool(false)

	if err := cfg.readPluginSettings(iniFile); err != nil {
		return err
	}

	if err := cfg.readFeatureToggles(iniFile); err != nil {
		return err
	}

	if err := cfg.ReadUnifiedAlertingSettings(iniFile); err != nil {
		return err
	}

	// check old location for this option
	if panelsSection.Key("enable_alpha").MustBool(false) {
		cfg.PluginsEnableAlpha = true
	}

	cfg.readLDAPConfig()
	cfg.handleAWSConfig()
	cfg.readAzureSettings()
	cfg.readSessionConfig()
	cfg.readSmtpSettings()
	if err := cfg.readAnnotationSettings(); err != nil {
		return err
	}

	cfg.readQuotaSettings()

	cfg.readExpressionsSettings()
	if err := cfg.readGrafanaEnvironmentMetrics(); err != nil {
		return err
	}

	cfg.readDataSourcesSettings()

	cfg.DashboardPreviews = readDashboardPreviewsSettings(iniFile)
	cfg.Storage = readStorageSettings(iniFile)
	cfg.Search = readSearchSettings(iniFile)

	cfg.SecureSocksDSProxy, err = readSecureSocksDSProxySettings(iniFile)
	if err != nil {
		// if the proxy is misconfigured, disable it rather than crashing
		cfg.SecureSocksDSProxy.Enabled = false
		cfg.Logger.Error("secure_socks_datasource_proxy unable to start up", "err", err.Error())
	}

	if VerifyEmailEnabled && !cfg.Smtp.Enabled {
		cfg.Logger.Warn("require_email_validation is enabled but smtp is disabled")
	}

	// check old key  name
	GrafanaComUrl = valueAsString(iniFile.Section("grafana_net"), "url", "")
	if GrafanaComUrl == "" {
		GrafanaComUrl = valueAsString(iniFile.Section("grafana_com"), "url", "https://grafana.com")
	}
	cfg.GrafanaComURL = GrafanaComUrl

	cfg.GrafanaComAPIURL = valueAsString(iniFile.Section("grafana_com"), "api_url", GrafanaComUrl+"/api")

	imageUploadingSection := iniFile.Section("external_image_storage")
	cfg.ImageUploadProvider = valueAsString(imageUploadingSection, "provider", "")
	ImageUploadProvider = cfg.ImageUploadProvider

	enterprise := iniFile.Section("enterprise")
	cfg.EnterpriseLicensePath = valueAsString(enterprise, "license_path", filepath.Join(cfg.DataPath, "license.jwt"))

	cacheServer := iniFile.Section("remote_cache")
	dbName := valueAsString(cacheServer, "type", "database")
	connStr := valueAsString(cacheServer, "connstr", "")
	prefix := valueAsString(cacheServer, "prefix", "")
	encryption := cacheServer.Key("encryption").MustBool(false)

	cfg.RemoteCacheOptions = &RemoteCacheOptions{
		Name:       dbName,
		ConnStr:    connStr,
		Prefix:     prefix,
		Encryption: encryption,
	}

	geomapSection := iniFile.Section("geomap")
	basemapJSON := valueAsString(geomapSection, "default_baselayer_config", "")
	if basemapJSON != "" {
		layer := make(map[string]interface{})
		err = json.Unmarshal([]byte(basemapJSON), &layer)
		if err != nil {
			cfg.Logger.Error("Error reading json from default_baselayer_config", "error", err)
		} else {
			cfg.GeomapDefaultBaseLayerConfig = layer
		}
	}
	cfg.GeomapEnableCustomBaseLayers = geomapSection.Key("enable_custom_baselayers").MustBool(true)

	cfg.readDateFormats()
	cfg.readSentryConfig()
	cfg.readGrafanaJavascriptAgentConfig()

	if err := cfg.readLiveSettings(iniFile); err != nil {
		return err
	}

	cfg.LogConfigSources()

	return nil
}

func valueAsString(section *ini.Section, keyName string, defaultValue string) string {
	return section.Key(keyName).MustString(defaultValue)
}

type RemoteCacheOptions struct {
	Name       string
	ConnStr    string
	Prefix     string
	Encryption bool
}

func (cfg *Cfg) readLDAPConfig() {
	ldapSec := cfg.Raw.Section("auth.ldap")
	LDAPConfigFile = ldapSec.Key("config_file").String()
	LDAPSyncCron = ldapSec.Key("sync_cron").String()
	LDAPEnabled = ldapSec.Key("enabled").MustBool(false)
	cfg.LDAPEnabled = LDAPEnabled
	LDAPSkipOrgRoleSync = ldapSec.Key("skip_org_role_sync").MustBool(false)
	cfg.LDAPSkipOrgRoleSync = LDAPSkipOrgRoleSync
	LDAPActiveSyncEnabled = ldapSec.Key("active_sync_enabled").MustBool(false)
	LDAPAllowSignup = ldapSec.Key("allow_sign_up").MustBool(true)
	cfg.LDAPAllowSignup = LDAPAllowSignup
}

func (cfg *Cfg) handleAWSConfig() {
	awsPluginSec := cfg.Raw.Section("aws")
	cfg.AWSAssumeRoleEnabled = awsPluginSec.Key("assume_role_enabled").MustBool(true)
	allowedAuthProviders := awsPluginSec.Key("allowed_auth_providers").MustString("default,keys,credentials")
	for _, authProvider := range strings.Split(allowedAuthProviders, ",") {
		authProvider = strings.TrimSpace(authProvider)
		if authProvider != "" {
			cfg.AWSAllowedAuthProviders = append(cfg.AWSAllowedAuthProviders, authProvider)
		}
	}
	cfg.AWSListMetricsPageLimit = awsPluginSec.Key("list_metrics_page_limit").MustInt(500)
	// Also set environment variables that can be used by core plugins
	err := os.Setenv(awsds.AssumeRoleEnabledEnvVarKeyName, strconv.FormatBool(cfg.AWSAssumeRoleEnabled))
	if err != nil {
		cfg.Logger.Error(fmt.Sprintf("could not set environment variable '%s'", awsds.AssumeRoleEnabledEnvVarKeyName), err)
	}

	err = os.Setenv(awsds.AllowedAuthProvidersEnvVarKeyName, allowedAuthProviders)
	if err != nil {
		cfg.Logger.Error(fmt.Sprintf("could not set environment variable '%s'", awsds.AllowedAuthProvidersEnvVarKeyName), err)
	}
}

func (cfg *Cfg) readSessionConfig() {
	sec, _ := cfg.Raw.GetSection("session")

	if sec != nil {
		cfg.Logger.Warn(
			"[Removed] Session setting was removed in v6.2, use remote_cache option instead",
		)
	}
}

func (cfg *Cfg) initLogging(file *ini.File) error {
	logModeStr := valueAsString(file.Section("log"), "mode", "console")
	// split on comma
	logModes := strings.Split(logModeStr, ",")
	// also try space
	if len(logModes) == 1 {
		logModes = strings.Split(logModeStr, " ")
	}
	logsPath := valueAsString(file.Section("paths"), "logs", "")
	cfg.LogsPath = makeAbsolute(logsPath, HomePath)
	return log.ReadLoggingConfig(logModes, cfg.LogsPath, file)
}

func (cfg *Cfg) LogConfigSources() {
	var text bytes.Buffer

	for _, file := range configFiles {
		cfg.Logger.Info("Config loaded from", "file", file)
	}

	if len(appliedCommandLineProperties) > 0 {
		for _, prop := range appliedCommandLineProperties {
			cfg.Logger.Info("Config overridden from command line", "arg", prop)
		}
	}

	if len(appliedEnvOverrides) > 0 {
		text.WriteString("\tEnvironment variables used:\n")
		for _, prop := range appliedEnvOverrides {
			cfg.Logger.Info("Config overridden from Environment variable", "var", prop)
		}
	}

	cfg.Logger.Info("Path Home", "path", HomePath)
	cfg.Logger.Info("Path Data", "path", cfg.DataPath)
	cfg.Logger.Info("Path Logs", "path", cfg.LogsPath)
	cfg.Logger.Info("Path Plugins", "path", cfg.PluginsPath)
	cfg.Logger.Info("Path Provisioning", "path", cfg.ProvisioningPath)
	cfg.Logger.Info("App mode " + cfg.Env)
}

type DynamicSection struct {
	section *ini.Section
	Logger  log.Logger
}

// Key dynamically overrides keys with environment variables.
// As a side effect, the value of the setting key will be updated if an environment variable is present.
func (s *DynamicSection) Key(k string) *ini.Key {
	envKey := EnvKey(s.section.Name(), k)
	envValue := os.Getenv(envKey)
	key := s.section.Key(k)

	if len(envValue) == 0 {
		return key
	}

	key.SetValue(envValue)
	s.Logger.Info("Config overridden from Environment variable", "var", fmt.Sprintf("%s=%s", envKey, RedactedValue(envKey, envValue)))

	return key
}

// SectionWithEnvOverrides dynamically overrides keys with environment variables.
// As a side effect, the value of the setting key will be updated if an environment variable is present.
func (cfg *Cfg) SectionWithEnvOverrides(s string) *DynamicSection {
	return &DynamicSection{cfg.Raw.Section(s), cfg.Logger}
}

func readSecuritySettings(iniFile *ini.File, cfg *Cfg) error {
	security := iniFile.Section("security")
	SecretKey = valueAsString(security, "secret_key", "")
	cfg.SecretKey = SecretKey
	DisableGravatar = security.Key("disable_gravatar").MustBool(true)
	cfg.DisableBruteForceLoginProtection = security.Key("disable_brute_force_login_protection").MustBool(false)

	CookieSecure = security.Key("cookie_secure").MustBool(false)
	cfg.CookieSecure = CookieSecure

	samesiteString := valueAsString(security, "cookie_samesite", "lax")

	if samesiteString == "disabled" {
		CookieSameSiteDisabled = true
		cfg.CookieSameSiteDisabled = CookieSameSiteDisabled
	} else {
		validSameSiteValues := map[string]http.SameSite{
			"lax":    http.SameSiteLaxMode,
			"strict": http.SameSiteStrictMode,
			"none":   http.SameSiteNoneMode,
		}

		if samesite, ok := validSameSiteValues[samesiteString]; ok {
			CookieSameSiteMode = samesite
			cfg.CookieSameSiteMode = CookieSameSiteMode
		} else {
			CookieSameSiteMode = http.SameSiteLaxMode
			cfg.CookieSameSiteMode = CookieSameSiteMode
		}
	}
	cfg.AllowEmbedding = security.Key("allow_embedding").MustBool(false)

	cfg.ContentTypeProtectionHeader = security.Key("x_content_type_options").MustBool(true)
	cfg.XSSProtectionHeader = security.Key("x_xss_protection").MustBool(true)
	cfg.StrictTransportSecurity = security.Key("strict_transport_security").MustBool(false)
	cfg.StrictTransportSecurityMaxAge = security.Key("strict_transport_security_max_age_seconds").MustInt(86400)
	cfg.StrictTransportSecurityPreload = security.Key("strict_transport_security_preload").MustBool(false)
	cfg.StrictTransportSecuritySubDomains = security.Key("strict_transport_security_subdomains").MustBool(false)
	cfg.AngularSupportEnabled = security.Key("angular_support_enabled").MustBool(true)
	cfg.CSPEnabled = security.Key("content_security_policy").MustBool(false)
	cfg.CSPTemplate = security.Key("content_security_policy_template").MustString("")
	cfg.CSPReportOnlyEnabled = security.Key("content_security_policy_report_only").MustBool(false)
	cfg.CSPReportOnlyTemplate = security.Key("content_security_policy_report_only_template").MustString("")

	if cfg.CSPEnabled && cfg.CSPTemplate == "" {
		return fmt.Errorf("enabling content_security_policy requires a content_security_policy_template configuration")
	}

	if cfg.CSPReportOnlyEnabled && cfg.CSPReportOnlyTemplate == "" {
		return fmt.Errorf("enabling content_security_policy_report_only requires a content_security_policy_report_only_template configuration")
	}

	// read data source proxy whitelist
	DataProxyWhiteList = make(map[string]bool)
	securityStr := valueAsString(security, "data_source_proxy_whitelist", "")

	for _, hostAndIP := range util.SplitString(securityStr) {
		DataProxyWhiteList[hostAndIP] = true
	}

	// admin
	cfg.DisableInitAdminCreation = security.Key("disable_initial_admin_creation").MustBool(false)
	cfg.AdminUser = valueAsString(security, "admin_user", "")
	cfg.AdminPassword = valueAsString(security, "admin_password", "")
	cfg.AdminEmail = valueAsString(security, "admin_email", fmt.Sprintf("%s@localhost", cfg.AdminUser))

	return nil
}

func readAuthSettings(iniFile *ini.File, cfg *Cfg) (err error) {
	auth := iniFile.Section("auth")

	cfg.LoginCookieName = valueAsString(auth, "login_cookie_name", "grafana_session")

	const defaultMaxInactiveLifetime = "7d"
	maxInactiveDurationVal := valueAsString(auth, "login_maximum_inactive_lifetime_duration", defaultMaxInactiveLifetime)
	cfg.LoginMaxInactiveLifetime, err = gtime.ParseDuration(maxInactiveDurationVal)
	if err != nil {
		return err
	}

	const defaultMaxLifetime = "30d"
	maxLifetimeDurationVal := valueAsString(auth, "login_maximum_lifetime_duration", defaultMaxLifetime)
	cfg.LoginMaxLifetime, err = gtime.ParseDuration(maxLifetimeDurationVal)
	if err != nil {
		return err
	}

	cfg.ApiKeyMaxSecondsToLive = auth.Key("api_key_max_seconds_to_live").MustInt64(-1)

	cfg.TokenRotationIntervalMinutes = auth.Key("token_rotation_interval_minutes").MustInt(10)
	if cfg.TokenRotationIntervalMinutes < 2 {
		cfg.TokenRotationIntervalMinutes = 2
	}

	// Debug setting unlocking frontend auth sync lock. Users will still be reset on their next login.
	cfg.DisableSyncLock = auth.Key("disable_sync_lock").MustBool(false)

	DisableLoginForm = auth.Key("disable_login_form").MustBool(false)
	DisableSignoutMenu = auth.Key("disable_signout_menu").MustBool(false)
	OAuthAutoLogin = auth.Key("oauth_auto_login").MustBool(false)
	cfg.OAuthCookieMaxAge = auth.Key("oauth_state_cookie_max_age").MustInt(600)
	SignoutRedirectUrl = valueAsString(auth, "signout_redirect_url", "")
	cfg.OAuthSkipOrgRoleUpdateSync = auth.Key("oauth_skip_org_role_update_sync").MustBool(false)

	cfg.DisableLogin = auth.Key("disable_login").MustBool(false)

	// SigV4
	SigV4AuthEnabled = auth.Key("sigv4_auth_enabled").MustBool(false)
	cfg.SigV4AuthEnabled = SigV4AuthEnabled
	cfg.SigV4VerboseLogging = auth.Key("sigv4_verbose_logging").MustBool(false)

	// Azure Auth
	AzureAuthEnabled = auth.Key("azure_auth_enabled").MustBool(false)
	cfg.AzureAuthEnabled = AzureAuthEnabled

	// anonymous access
	AnonymousEnabled = iniFile.Section("auth.anonymous").Key("enabled").MustBool(false)
	cfg.AnonymousEnabled = AnonymousEnabled
	cfg.AnonymousOrgName = valueAsString(iniFile.Section("auth.anonymous"), "org_name", "")
	cfg.AnonymousOrgRole = valueAsString(iniFile.Section("auth.anonymous"), "org_role", "")
	cfg.AnonymousHideVersion = iniFile.Section("auth.anonymous").Key("hide_version").MustBool(false)

	// basic auth
	authBasic := iniFile.Section("auth.basic")
	BasicAuthEnabled = authBasic.Key("enabled").MustBool(true)
	cfg.BasicAuthEnabled = BasicAuthEnabled

	// JWT auth
	authJWT := iniFile.Section("auth.jwt")
	cfg.JWTAuthEnabled = authJWT.Key("enabled").MustBool(false)
	cfg.JWTAuthHeaderName = valueAsString(authJWT, "header_name", "")
	cfg.JWTAuthURLLogin = authJWT.Key("url_login").MustBool(false)
	cfg.JWTAuthEmailClaim = valueAsString(authJWT, "email_claim", "")
	cfg.JWTAuthUsernameClaim = valueAsString(authJWT, "username_claim", "")
	cfg.JWTAuthExpectClaims = valueAsString(authJWT, "expect_claims", "{}")
	cfg.JWTAuthJWKSetURL = valueAsString(authJWT, "jwk_set_url", "")
	cfg.JWTAuthCacheTTL = authJWT.Key("cache_ttl").MustDuration(time.Minute * 60)
	cfg.JWTAuthKeyFile = valueAsString(authJWT, "key_file", "")
	cfg.JWTAuthJWKSetFile = valueAsString(authJWT, "jwk_set_file", "")
	cfg.JWTAuthAutoSignUp = authJWT.Key("auto_sign_up").MustBool(false)
	cfg.JWTAuthRoleAttributePath = valueAsString(authJWT, "role_attribute_path", "")
	cfg.JWTAuthRoleAttributeStrict = authJWT.Key("role_attribute_strict").MustBool(false)
	cfg.JWTAuthAllowAssignGrafanaAdmin = authJWT.Key("allow_assign_grafana_admin").MustBool(false)

	authProxy := iniFile.Section("auth.proxy")
	AuthProxyEnabled = authProxy.Key("enabled").MustBool(false)
	cfg.AuthProxyEnabled = AuthProxyEnabled

	cfg.AuthProxyHeaderName = valueAsString(authProxy, "header_name", "")
	AuthProxyHeaderProperty = valueAsString(authProxy, "header_property", "")
	cfg.AuthProxyHeaderProperty = AuthProxyHeaderProperty
	cfg.AuthProxyAutoSignUp = authProxy.Key("auto_sign_up").MustBool(true)
	cfg.AuthProxyEnableLoginToken = authProxy.Key("enable_login_token").MustBool(false)

	cfg.AuthProxySyncTTL = authProxy.Key("sync_ttl").MustInt()

	cfg.AuthProxyWhitelist = valueAsString(authProxy, "whitelist", "")

	cfg.AuthProxyHeaders = make(map[string]string)
	headers := valueAsString(authProxy, "headers", "")

	for _, propertyAndHeader := range util.SplitString(headers) {
		split := strings.SplitN(propertyAndHeader, ":", 2)
		if len(split) == 2 {
			cfg.AuthProxyHeaders[split[0]] = split[1]
		}
	}

	cfg.AuthProxyHeadersEncoded = authProxy.Key("headers_encoded").MustBool(false)

	return nil
}

func readAccessControlSettings(iniFile *ini.File, cfg *Cfg) {
	rbac := iniFile.Section("rbac")
	cfg.RBACEnabled = rbac.Key("enabled").MustBool(true)
	cfg.RBACPermissionCache = rbac.Key("permission_cache").MustBool(true)
	cfg.RBACPermissionValidationEnabled = rbac.Key("permission_validation_enabled").MustBool(false)
	cfg.RBACResetBasicRoles = rbac.Key("reset_basic_roles").MustBool(false)
}

func readUserSettings(iniFile *ini.File, cfg *Cfg) error {
	users := iniFile.Section("users")
	AllowUserSignUp = users.Key("allow_sign_up").MustBool(true)
	AllowUserOrgCreate = users.Key("allow_org_create").MustBool(true)
	cfg.AutoAssignOrg = users.Key("auto_assign_org").MustBool(true)
	AutoAssignOrg = cfg.AutoAssignOrg
	cfg.AutoAssignOrgId = users.Key("auto_assign_org_id").MustInt(1)
	AutoAssignOrgId = cfg.AutoAssignOrgId
	cfg.AutoAssignOrgRole = users.Key("auto_assign_org_role").In("Editor", []string{"Editor", "Admin", "Viewer"})
	AutoAssignOrgRole = cfg.AutoAssignOrgRole
	VerifyEmailEnabled = users.Key("verify_email_enabled").MustBool(false)

	cfg.CaseInsensitiveLogin = users.Key("case_insensitive_login").MustBool(false)

	LoginHint = valueAsString(users, "login_hint", "")
	PasswordHint = valueAsString(users, "password_hint", "")
	cfg.DefaultTheme = valueAsString(users, "default_theme", "")
	cfg.DefaultLanguage = valueAsString(users, "default_language", "")
	cfg.HomePage = valueAsString(users, "home_page", "")
	ExternalUserMngLinkUrl = valueAsString(users, "external_manage_link_url", "")
	ExternalUserMngLinkName = valueAsString(users, "external_manage_link_name", "")
	ExternalUserMngInfo = valueAsString(users, "external_manage_info", "")

	ViewersCanEdit = users.Key("viewers_can_edit").MustBool(false)
	cfg.EditorsCanAdmin = users.Key("editors_can_admin").MustBool(false)

	userInviteMaxLifetimeVal := valueAsString(users, "user_invite_max_lifetime_duration", "24h")
	userInviteMaxLifetimeDuration, err := gtime.ParseDuration(userInviteMaxLifetimeVal)
	if err != nil {
		return err
	}

	cfg.UserInviteMaxLifetime = userInviteMaxLifetimeDuration
	if cfg.UserInviteMaxLifetime < time.Minute*15 {
		return errors.New("the minimum supported value for the `user_invite_max_lifetime_duration` configuration is 15m (15 minutes)")
	}

	cfg.HiddenUsers = make(map[string]struct{})
	hiddenUsers := users.Key("hidden_users").MustString("")
	for _, user := range strings.Split(hiddenUsers, ",") {
		user = strings.TrimSpace(user)
		if user != "" {
			cfg.HiddenUsers[user] = struct{}{}
		}
	}

	return nil
}

func readServiceAccountSettings(iniFile *ini.File, cfg *Cfg) error {
	serviceAccount := iniFile.Section("service_accounts")
	cfg.SATokenExpirationDayLimit = serviceAccount.Key("token_expiration_day_limit").MustInt(-1)
	return nil
}

func (cfg *Cfg) readRenderingSettings(iniFile *ini.File) error {
	renderSec := iniFile.Section("rendering")
	cfg.RendererUrl = valueAsString(renderSec, "server_url", "")
	cfg.RendererCallbackUrl = valueAsString(renderSec, "callback_url", "")
	cfg.RendererAuthToken = valueAsString(renderSec, "renderer_token", "-")

	if cfg.RendererCallbackUrl == "" {
		cfg.RendererCallbackUrl = AppUrl
	} else {
		if cfg.RendererCallbackUrl[len(cfg.RendererCallbackUrl)-1] != '/' {
			cfg.RendererCallbackUrl += "/"
		}
		_, err := url.Parse(cfg.RendererCallbackUrl)
		if err != nil {
			// XXX: Should return an error?
			cfg.Logger.Error("Invalid callback_url.", "url", cfg.RendererCallbackUrl, "error", err)
			os.Exit(1)
		}
	}

	cfg.RendererConcurrentRequestLimit = renderSec.Key("concurrent_render_request_limit").MustInt(30)
	cfg.RendererRenderKeyLifeTime = renderSec.Key("render_key_lifetime").MustDuration(5 * time.Minute)
	cfg.ImagesDir = filepath.Join(cfg.DataPath, "png")
	cfg.CSVsDir = filepath.Join(cfg.DataPath, "csv")

	return nil
}

type EntityStoreSettings struct {
	Address string
}

<<<<<<< HEAD
func readObjectStoreSettings(cfg *Cfg, iniFile *ini.File) error {
	os := iniFile.Section("object_store")
=======
func readEntityStoreSettings(cfg *Cfg, iniFile *ini.File) error {
	os := iniFile.Section("entity_store")
>>>>>>> 7c1697eb
	address := os.Key("address").MustString("127.0.0.1:10000")
	cfg.EntityStore = EntityStoreSettings{Address: address}
	return nil
}

<<<<<<< HEAD
type PluginManagerServiceSettings struct {
	Address string
}

func readPluginManagerServiceSettings(cfg *Cfg, iniFile *ini.File) error {
	ps := iniFile.Section("plugin_service")
	address := ps.Key("address").MustString("127.0.0.1:10000")
	cfg.PluginManager = PluginManagerServiceSettings{Address: address}
	return nil
}

=======
>>>>>>> 7c1697eb
func readAlertingSettings(iniFile *ini.File) error {
	alerting := iniFile.Section("alerting")
	enabled, err := alerting.Key("enabled").Bool()
	AlertingEnabled = nil
	if err == nil {
		AlertingEnabled = &enabled
	}
	ExecuteAlerts = alerting.Key("execute_alerts").MustBool(true)
	AlertingRenderLimit = alerting.Key("concurrent_render_limit").MustInt(5)

	AlertingErrorOrTimeout = valueAsString(alerting, "error_or_timeout", "alerting")
	AlertingNoDataOrNullValues = valueAsString(alerting, "nodata_or_nullvalues", "no_data")

	evaluationTimeoutSeconds := alerting.Key("evaluation_timeout_seconds").MustInt64(30)
	AlertingEvaluationTimeout = time.Second * time.Duration(evaluationTimeoutSeconds)
	notificationTimeoutSeconds := alerting.Key("notification_timeout_seconds").MustInt64(30)
	AlertingNotificationTimeout = time.Second * time.Duration(notificationTimeoutSeconds)
	AlertingMaxAttempts = alerting.Key("max_attempts").MustInt(3)
	AlertingMinInterval = alerting.Key("min_interval_seconds").MustInt64(1)

	return nil
}

func readGRPCServerSettings(cfg *Cfg, iniFile *ini.File) error {
	server := iniFile.Section("grpc_server")
	errPrefix := "grpc_server:"
	useTLS := server.Key("use_tls").MustBool(false)
	certFile := server.Key("cert_file").String()
	keyFile := server.Key("cert_key").String()
	if useTLS {
		serverCert, err := tls.LoadX509KeyPair(certFile, keyFile)
		if err != nil {
			return fmt.Errorf("%s error loading X509 key pair: %w", errPrefix, err)
		}
		cfg.GRPCServerTLSConfig = &tls.Config{
			Certificates: []tls.Certificate{serverCert},
			ClientAuth:   tls.NoClientCert,
		}
	}

	cfg.GRPCServerNetwork = valueAsString(server, "network", "tcp")
	cfg.GRPCServerAddress = valueAsString(server, "address", "")
	switch cfg.GRPCServerNetwork {
	case "unix":
		if cfg.GRPCServerAddress != "" {
			// Explicitly provided path for unix domain socket.
			if stat, err := os.Stat(cfg.GRPCServerAddress); os.IsNotExist(err) {
				// File does not exist - nice, nothing to do.
			} else if err != nil {
				return fmt.Errorf("%s error getting stat for a file: %s", errPrefix, cfg.GRPCServerAddress)
			} else {
				if stat.Mode()&fs.ModeSocket == 0 {
					return fmt.Errorf("%s file %s already exists and is not a unix domain socket", errPrefix, cfg.GRPCServerAddress)
				}
				// Unix domain socket file, should be safe to remove.
				err := os.Remove(cfg.GRPCServerAddress)
				if err != nil {
					return fmt.Errorf("%s can't remove unix socket file: %s", errPrefix, cfg.GRPCServerAddress)
				}
			}
		} else {
			// Use temporary file path for a unix domain socket.
			tf, err := os.CreateTemp("", "gf_grpc_server_api")
			if err != nil {
				return fmt.Errorf("%s error creating tmp file: %v", errPrefix, err)
			}
			unixPath := tf.Name()
			if err := tf.Close(); err != nil {
				return fmt.Errorf("%s error closing tmp file: %v", errPrefix, err)
			}
			if err := os.Remove(unixPath); err != nil {
				return fmt.Errorf("%s error removing tmp file: %v", errPrefix, err)
			}
			cfg.GRPCServerAddress = unixPath
		}
	case "tcp":
		if cfg.GRPCServerAddress == "" {
			cfg.GRPCServerAddress = "127.0.0.1:10000"
		}
	default:
		return fmt.Errorf("%s unsupported network %s", errPrefix, cfg.GRPCServerNetwork)
	}
	return nil
}

// IsLegacyAlertingEnabled returns whether the legacy alerting is enabled or not.
// It's safe to be used only after readAlertingSettings() and ReadUnifiedAlertingSettings() are executed.
func IsLegacyAlertingEnabled() bool {
	return AlertingEnabled != nil && *AlertingEnabled
}

func readSnapshotsSettings(cfg *Cfg, iniFile *ini.File) error {
	snapshots := iniFile.Section("snapshots")

	ExternalSnapshotUrl = valueAsString(snapshots, "external_snapshot_url", "")
	ExternalSnapshotName = valueAsString(snapshots, "external_snapshot_name", "")

	ExternalEnabled = snapshots.Key("external_enabled").MustBool(true)
	SnapShotRemoveExpired = snapshots.Key("snapshot_remove_expired").MustBool(true)
	cfg.SnapshotPublicMode = snapshots.Key("public_mode").MustBool(false)

	return nil
}

func (cfg *Cfg) readServerSettings(iniFile *ini.File) error {
	server := iniFile.Section("server")
	var err error
	AppUrl, AppSubUrl, err = cfg.parseAppUrlAndSubUrl(server)
	if err != nil {
		return err
	}
	ServeFromSubPath = server.Key("serve_from_sub_path").MustBool(false)

	cfg.AppURL = AppUrl
	cfg.AppSubURL = AppSubUrl
	cfg.ServeFromSubPath = ServeFromSubPath
	cfg.Protocol = HTTPScheme

	protocolStr := valueAsString(server, "protocol", "http")

	if protocolStr == "https" {
		cfg.Protocol = HTTPSScheme
		cfg.CertFile = server.Key("cert_file").String()
		cfg.KeyFile = server.Key("cert_key").String()
	}
	if protocolStr == "h2" {
		cfg.Protocol = HTTP2Scheme
		cfg.CertFile = server.Key("cert_file").String()
		cfg.KeyFile = server.Key("cert_key").String()
	}
	if protocolStr == "socket" {
		cfg.Protocol = SocketScheme
		cfg.SocketGid = server.Key("socket_gid").MustInt(-1)
		cfg.SocketMode = server.Key("socket_mode").MustInt(0660)
		cfg.SocketPath = server.Key("socket").String()
	}

	cfg.Domain = valueAsString(server, "domain", "localhost")
	cfg.HTTPAddr = valueAsString(server, "http_addr", DefaultHTTPAddr)
	cfg.HTTPPort = valueAsString(server, "http_port", DefaultHTTPPort)
	cfg.RouterLogging = server.Key("router_logging").MustBool(false)

	cfg.EnableGzip = server.Key("enable_gzip").MustBool(false)
	cfg.EnforceDomain = server.Key("enforce_domain").MustBool(false)
	staticRoot := valueAsString(server, "static_root_path", "")
	StaticRootPath = makeAbsolute(staticRoot, HomePath)
	cfg.StaticRootPath = StaticRootPath

	if err := cfg.validateStaticRootPath(); err != nil {
		return err
	}

	cdnURL := valueAsString(server, "cdn_url", "")
	if cdnURL != "" {
		cfg.CDNRootURL, err = url.Parse(cdnURL)
		if err != nil {
			return err
		}
	}

	cfg.ReadTimeout = server.Key("read_timeout").MustDuration(0)

	headersSection := cfg.Raw.Section("server.custom_response_headers")
	keys := headersSection.Keys()
	cfg.CustomResponseHeaders = make(map[string]string, len(keys))

	for _, key := range keys {
		cfg.CustomResponseHeaders[key.Name()] = key.Value()
	}

	return nil
}

// GetContentDeliveryURL returns full content delivery URL with /<edition>/<version> added to URL
func (cfg *Cfg) GetContentDeliveryURL(prefix string) string {
	if cfg.CDNRootURL != nil {
		url := *cfg.CDNRootURL
		preReleaseFolder := ""

		url.Path = path.Join(url.Path, prefix, preReleaseFolder, cfg.BuildVersion)
		return url.String() + "/"
	}

	return ""
}

func (cfg *Cfg) readDataSourcesSettings() {
	datasources := cfg.Raw.Section("datasources")
	cfg.DataSourceLimit = datasources.Key("datasource_limit").MustInt(5000)
}

func GetAllowedOriginGlobs(originPatterns []string) ([]glob.Glob, error) {
	var originGlobs []glob.Glob
	allowedOrigins := originPatterns
	for _, originPattern := range allowedOrigins {
		g, err := glob.Compile(originPattern)
		if err != nil {
			return nil, fmt.Errorf("error parsing origin pattern: %v", err)
		}
		originGlobs = append(originGlobs, g)
	}
	return originGlobs, nil
}

func (cfg *Cfg) readLiveSettings(iniFile *ini.File) error {
	section := iniFile.Section("live")
	cfg.LiveMaxConnections = section.Key("max_connections").MustInt(100)
	if cfg.LiveMaxConnections < -1 {
		return fmt.Errorf("unexpected value %d for [live] max_connections", cfg.LiveMaxConnections)
	}
	cfg.LiveHAEngine = section.Key("ha_engine").MustString("")
	switch cfg.LiveHAEngine {
	case "", "redis":
	default:
		return fmt.Errorf("unsupported live HA engine type: %s", cfg.LiveHAEngine)
	}
	cfg.LiveHAEngineAddress = section.Key("ha_engine_address").MustString("127.0.0.1:6379")

	var originPatterns []string
	allowedOrigins := section.Key("allowed_origins").MustString("")
	for _, originPattern := range strings.Split(allowedOrigins, ",") {
		originPattern = strings.TrimSpace(originPattern)
		if originPattern == "" {
			continue
		}
		originPatterns = append(originPatterns, originPattern)
	}
	_, err := GetAllowedOriginGlobs(originPatterns)
	if err != nil {
		return err
	}
	cfg.LiveAllowedOrigins = originPatterns
	return nil
}<|MERGE_RESOLUTION|>--- conflicted
+++ resolved
@@ -496,11 +496,8 @@
 	GRPCServerTLSConfig *tls.Config
 	// Entity Store
 	EntityStore EntityStoreSettings
-<<<<<<< HEAD
 	// Plugin Service
 	PluginManager PluginManagerServiceSettings
-=======
->>>>>>> 7c1697eb
 
 	CustomResponseHeaders map[string]string
 }
@@ -726,11 +723,7 @@
 
 func applyCommandLineProperties(target string, props map[string]string, file *ini.File) {
 	defaultSection, err := file.GetSection("")
-<<<<<<< HEAD
-	if err == nil {
-=======
 	if err == nil && target != "" {
->>>>>>> 7c1697eb
 		key, err := defaultSection.GetKey("target")
 		if err == nil {
 			key.SetValue(target)
@@ -1013,9 +1006,6 @@
 
 	cfg.ErrTemplateName = "error"
 
-	Target := valueAsString(iniFile.Section(""), "target", "all")
-	cfg.Target = strings.Split(Target, " ")
-
 	Env = valueAsString(iniFile.Section(""), "app_mode", "development")
 	cfg.Env = Env
 	cfg.ForceMigration = iniFile.Section("").Key("force_migration").MustBool(false)
@@ -1046,15 +1036,11 @@
 		return err
 	}
 
-<<<<<<< HEAD
-	if err := readObjectStoreSettings(cfg, iniFile); err != nil {
+	if err := readEntityStoreSettings(cfg, iniFile); err != nil {
 		return err
 	}
 
 	if err := readPluginManagerServiceSettings(cfg, iniFile); err != nil {
-=======
-	if err := readEntityStoreSettings(cfg, iniFile); err != nil {
->>>>>>> 7c1697eb
 		return err
 	}
 
@@ -1628,19 +1614,13 @@
 	Address string
 }
 
-<<<<<<< HEAD
-func readObjectStoreSettings(cfg *Cfg, iniFile *ini.File) error {
-	os := iniFile.Section("object_store")
-=======
 func readEntityStoreSettings(cfg *Cfg, iniFile *ini.File) error {
 	os := iniFile.Section("entity_store")
->>>>>>> 7c1697eb
 	address := os.Key("address").MustString("127.0.0.1:10000")
 	cfg.EntityStore = EntityStoreSettings{Address: address}
 	return nil
 }
 
-<<<<<<< HEAD
 type PluginManagerServiceSettings struct {
 	Address string
 }
@@ -1652,8 +1632,6 @@
 	return nil
 }
 
-=======
->>>>>>> 7c1697eb
 func readAlertingSettings(iniFile *ini.File) error {
 	alerting := iniFile.Section("alerting")
 	enabled, err := alerting.Key("enabled").Bool()
