--- conflicted
+++ resolved
@@ -425,58 +425,7 @@
 
       const { propNames, docs } = flattenHits(response.hits.hits);
       if (docs.length > 0) {
-<<<<<<< HEAD
-        propNames = propNames.sort();
-        const series = new MutableDataFrame({ fields: [] });
-
-        series.addField({
-          name: this.targets[0].timeField,
-          type: {
-            value: FieldType.number,
-            semantic: SemanticType.time,
-          },
-        });
-
-        if (logMessageField) {
-          series.addField({
-            name: logMessageField,
-            type: FieldType.string,
-          }).parse = (v: any) => {
-            return v || '';
-          };
-        } else {
-          series.addField({
-            name: '_source',
-            type: FieldType.string,
-          }).parse = (v: any) => {
-            return JSON.stringify(v, null, 2);
-          };
-        }
-
-        if (logLevelField) {
-          series.addField({
-            name: 'level',
-            type: FieldType.string,
-          }).parse = (v: any) => {
-            return v || '';
-          };
-        }
-
-        for (const propName of propNames) {
-          if (propName === this.targets[0].timeField || propName === '_source') {
-            continue;
-          }
-
-          series.addField({
-            name: propName,
-            type: FieldType.string,
-          }).parse = (v: any) => {
-            return v || '';
-          };
-        }
-=======
         const series = createEmptyDataFrame(propNames, this.targets[0].timeField, logMessageField, logLevelField);
->>>>>>> 816b611e
 
         // Add a row for each document
         for (const doc of docs) {
