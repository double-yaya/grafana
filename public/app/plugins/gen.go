--- conflicted
+++ resolved
@@ -22,26 +22,13 @@
 )
 
 var skipPlugins = map[string]bool{
-<<<<<<< HEAD
-	"canvas":         true,
-	"heatmap":        true,
-	"candlestick":    true,
-	"state-timeline": true,
-	"status-history": true,
-	"timeseries":     true,
-	"influxdb":       true, // plugin.json fails validation (defaultMatchFormat)
-	"mixed":          true, // plugin.json fails validation (mixed)
-	"opentsdb":       true, // plugin.json fails validation (defaultMatchFormat)
-=======
 	"canvas":      true,
 	"heatmap":     true,
 	"candlestick": true,
-	"table":       true,
 	"timeseries":  true,
 	"influxdb":    true, // plugin.json fails validation (defaultMatchFormat)
 	"mixed":       true, // plugin.json fails validation (mixed)
 	"opentsdb":    true, // plugin.json fails validation (defaultMatchFormat)
->>>>>>> 24aba1a4
 }
 
 const sep = string(filepath.Separator)
