import { AnyAction, createAction, PayloadAction } from '@reduxjs/toolkit';
import { flatten, groupBy, snakeCase } from 'lodash';
import { combineLatest, identity, Observable, of, SubscriptionLike, Unsubscribable } from 'rxjs';
import { mergeMap, throttleTime } from 'rxjs/operators';

import {
  DataQueryErrorType,
  DataQueryResponse,
  DataSourceApi,
  hasLogsVolumeSupport,
  hasQueryExportSupport,
  hasQueryImportSupport,
  HistoryItem,
  LoadingState,
  PanelEvents,
  QueryFixAction,
  SupplementaryQueryType,
  toLegacyResponseData,
} from '@grafana/data';
import { config, getDataSourceSrv, reportInteraction } from '@grafana/runtime';
import { DataQuery } from '@grafana/schema';
import {
  buildQueryTransaction,
  ensureQueries,
  generateEmptyQuery,
  generateNewKeyAndAddRefIdIfMissing,
  getQueryKeys,
  hasNonEmptyQuery,
  stopQueryState,
  updateHistory,
} from 'app/core/utils/explore';
import { getShiftedTimeRange } from 'app/core/utils/timePicker';
import { CorrelationData } from 'app/features/correlations/useCorrelations';
import { getTimeZone } from 'app/features/profile/state/selectors';
import { MIXED_DATASOURCE_NAME } from 'app/plugins/datasource/mixed/MixedDataSource';
import { store } from 'app/store/store';
import { ExploreItemState, ExplorePanelData, ThunkDispatch, ThunkResult } from 'app/types';
import { ExploreId, ExploreState, QueryOptions, SupplementaryQueries } from 'app/types/explore';

import { notifyApp } from '../../../core/actions';
import { createErrorNotification } from '../../../core/copy/appNotification';
import { runRequest } from '../../query/state/runRequest';
import { decorateData } from '../utils/decorators';
import { storeSupplementaryQueryEnabled, supplementaryQueryTypes } from '../utils/supplementaryQueries';

import { addHistoryItem, historyUpdatedAction, loadRichHistory } from './history';
import { stateSave } from './main';
import { getSupplementaryQueryProvider } from './supplementaryQueries';
import { updateTime } from './time';
import { createCacheKey, getResultsFromCache } from './utils';

//
// Actions and Payloads
//

/**
 * Adds a query row after the row with the given index.
 */
export interface AddQueryRowPayload {
  exploreId: ExploreId;
  index: number;
  query: DataQuery;
}
export const addQueryRowAction = createAction<AddQueryRowPayload>('explore/addQueryRow');

/**
 * Query change handler for the query row with the given index.
 * If `override` is reset the query modifications and run the queries. Use this to set queries via a link.
 */
export interface ChangeQueriesPayload {
  exploreId: ExploreId;
  queries: DataQuery[];
}
export const changeQueriesAction = createAction<ChangeQueriesPayload>('explore/changeQueries');

/**
 * Cancel running queries.
 */
export interface CancelQueriesPayload {
  exploreId: ExploreId;
}
export const cancelQueriesAction = createAction<CancelQueriesPayload>('explore/cancelQueries');

export interface QueriesImportedPayload {
  exploreId: ExploreId;
  queries: DataQuery[];
}
export const queriesImportedAction = createAction<QueriesImportedPayload>('explore/queriesImported');

export interface QueryStoreSubscriptionPayload {
  exploreId: ExploreId;
  querySubscription: Unsubscribable;
}

export const queryStoreSubscriptionAction = createAction<QueryStoreSubscriptionPayload>(
  'explore/queryStoreSubscription'
);

const setSupplementaryQueryEnabledAction = createAction<{
  exploreId: ExploreId;
  type: SupplementaryQueryType;
  enabled: boolean;
}>('explore/setSupplementaryQueryEnabledAction');

export interface StoreSupplementaryQueryDataProvider {
  exploreId: ExploreId;
  dataProvider?: Observable<DataQueryResponse>;
  type: SupplementaryQueryType;
}

export interface CleanSupplementaryQueryDataProvider {
  exploreId: ExploreId;
  type: SupplementaryQueryType;
}

/**
 * Stores available supplementary query data provider after running the query. Used internally by runQueries().
 */
export const storeSupplementaryQueryDataProviderAction = createAction<StoreSupplementaryQueryDataProvider>(
  'explore/storeSupplementaryQueryDataProviderAction'
);

export const cleanSupplementaryQueryDataProviderAction = createAction<CleanSupplementaryQueryDataProvider>(
  'explore/cleanSupplementaryQueryDataProviderAction'
);

export const cleanSupplementaryQueryAction = createAction<{ exploreId: ExploreId; type: SupplementaryQueryType }>(
  'explore/cleanSupplementaryQueryAction'
);

export interface StoreSupplementaryQueryDataSubscriptionPayload {
  exploreId: ExploreId;
  dataSubscription?: SubscriptionLike;
  type: SupplementaryQueryType;
}

/**
 * Stores current logs volume subscription for given explore pane.
 */
const storeSupplementaryQueryDataSubscriptionAction = createAction<StoreSupplementaryQueryDataSubscriptionPayload>(
  'explore/storeSupplementaryQueryDataSubscriptionAction'
);

/**
 * Stores data returned by the provider. Used internally by loadSupplementaryQueryData().
 */
const updateSupplementaryQueryDataAction = createAction<{
  exploreId: ExploreId;
  type: SupplementaryQueryType;
  data: DataQueryResponse;
}>('explore/updateSupplementaryQueryDataAction');

export interface QueryEndedPayload {
  exploreId: ExploreId;
  response: ExplorePanelData;
}
export const queryStreamUpdatedAction = createAction<QueryEndedPayload>('explore/queryStreamUpdated');

/**
 * Reset queries to the given queries. Any modifications will be discarded.
 */
export interface SetQueriesPayload {
  exploreId: ExploreId;
  queries: DataQuery[];
}
export const setQueriesAction = createAction<SetQueriesPayload>('explore/setQueries');

export interface ChangeLoadingStatePayload {
  exploreId: ExploreId;
  loadingState: LoadingState;
}
export const changeLoadingStateAction = createAction<ChangeLoadingStatePayload>('changeLoadingState');

export interface SetPausedStatePayload {
  exploreId: ExploreId;
  isPaused: boolean;
}
export const setPausedStateAction = createAction<SetPausedStatePayload>('explore/setPausedState');

/**
 * Start a scan for more results using the given scanner.
 * @param exploreId Explore area
 * @param scanner Function that a) returns a new time range and b) triggers a query run for the new range
 */
export interface ScanStartPayload {
  exploreId: ExploreId;
}
export const scanStartAction = createAction<ScanStartPayload>('explore/scanStart');

/**
 * Stop any scanning for more results.
 */
export interface ScanStopPayload {
  exploreId: ExploreId;
}
export const scanStopAction = createAction<ScanStopPayload>('explore/scanStop');

/**
 * Adds query results to cache.
 * This is currently used to cache last 5 query results for log queries run from logs navigation (pagination).
 */
export interface AddResultsToCachePayload {
  exploreId: ExploreId;
  cacheKey: string;
  queryResponse: ExplorePanelData;
}
export const addResultsToCacheAction = createAction<AddResultsToCachePayload>('explore/addResultsToCache');

/**
 *  Clears cache.
 */
export interface ClearCachePayload {
  exploreId: ExploreId;
}
export const clearCacheAction = createAction<ClearCachePayload>('explore/clearCache');

//
// Action creators
//

/**
 * Adds a query row after the row with the given index.
 */
export function addQueryRow(exploreId: ExploreId, index: number): ThunkResult<void> {
  return async (dispatch, getState) => {
    const queries = getState().explore[exploreId]!.queries;
    let datasourceOverride = undefined;

    // if this is the first query being added, check for a root datasource
    // if it's not mixed, send it as an override. generateEmptyQuery doesn't have access to state
    if (queries.length === 0) {
      const rootDatasource = getState().explore[exploreId]!.datasourceInstance;
      if (!config.featureToggles.exploreMixedDatasource || !rootDatasource?.meta.mixed) {
        datasourceOverride = rootDatasource;
      }
    }

    const query = await generateEmptyQuery(queries, index, datasourceOverride?.getRef());

    dispatch(addQueryRowAction({ exploreId, index, query }));
  };
}

/**
 * Cancel running queries
 */
export function cancelQueries(exploreId: ExploreId): ThunkResult<void> {
  return (dispatch, getState) => {
    dispatch(scanStopAction({ exploreId }));
    dispatch(cancelQueriesAction({ exploreId }));

    const supplementaryQueries = getState().explore[exploreId]!.supplementaryQueries;
    // Cancel all data providers
    for (const type of supplementaryQueryTypes) {
      dispatch(cleanSupplementaryQueryDataProviderAction({ exploreId, type }));

      // And clear any incomplete data
      if (supplementaryQueries[type]?.data?.state !== LoadingState.Done) {
        dispatch(cleanSupplementaryQueryAction({ exploreId, type }));
      }
    }
    dispatch(stateSave());
  };
}

const addDatasourceToQueries = (datasource: DataSourceApi, queries: DataQuery[]) => {
  const dataSourceRef = datasource.getRef();
  return queries.map((query: DataQuery) => {
    return { ...query, datasource: dataSourceRef };
  });
};

const getImportableQueries = async (
  targetDataSource: DataSourceApi,
  sourceDataSource: DataSourceApi,
  queries: DataQuery[]
): Promise<DataQuery[]> => {
  let queriesOut: DataQuery[] = [];
  if (sourceDataSource.meta?.id === targetDataSource.meta?.id) {
    queriesOut = queries;
  } else if (hasQueryExportSupport(sourceDataSource) && hasQueryImportSupport(targetDataSource)) {
    const abstractQueries = await sourceDataSource.exportToAbstractQueries(queries);
    queriesOut = await targetDataSource.importFromAbstractQueries(abstractQueries);
  } else if (targetDataSource.importQueries) {
    // Datasource-specific importers
    queriesOut = await targetDataSource.importQueries(queries, sourceDataSource);
  }
  // add new datasource to queries before returning
  return addDatasourceToQueries(targetDataSource, queriesOut);
};

/**
 * Import queries from previous datasource if possible eg Loki and Prometheus have similar query language so the
 * labels part can be reused to get similar data.
 * @param exploreId
 * @param queries
 * @param sourceDataSource
 * @param targetDataSource
 */
export const importQueries = (
  exploreId: ExploreId,
  queries: DataQuery[],
  sourceDataSource: DataSourceApi | undefined | null,
  targetDataSource: DataSourceApi,
  singleQueryChangeRef?: string // when changing one query DS to another in a mixed environment, we do not want to change all queries, just the one being changed
): ThunkResult<Promise<void>> => {
  return async (dispatch) => {
    if (!sourceDataSource) {
      // explore not initialized
      dispatch(queriesImportedAction({ exploreId, queries }));
      return;
    }

    let importedQueries = queries;
    // If going to mixed, keep queries with source datasource
    if (targetDataSource.uid === MIXED_DATASOURCE_NAME) {
      importedQueries = queries.map((query) => {
        return { ...query, datasource: sourceDataSource.getRef() };
      });
    }
    // If going from mixed, see what queries you keep by their individual datasources
    else if (sourceDataSource.uid === MIXED_DATASOURCE_NAME) {
      const groupedQueries = groupBy(queries, (query) => query.datasource?.uid);
      const groupedImportableQueries = await Promise.all(
        Object.keys(groupedQueries).map(async (key: string) => {
          const queryDatasource = await getDataSourceSrv().get({ uid: key });
          return await getImportableQueries(targetDataSource, queryDatasource, groupedQueries[key]);
        })
      );
      importedQueries = flatten(groupedImportableQueries.filter((arr) => arr.length > 0));
    } else {
      let queriesStartArr = queries;
      if (singleQueryChangeRef !== undefined) {
        const changedQuery = queries.find((query) => query.refId === singleQueryChangeRef);
        if (changedQuery) {
          queriesStartArr = [changedQuery];
        }
      }
      importedQueries = await getImportableQueries(targetDataSource, sourceDataSource, queriesStartArr);
    }

    // this will be the entire imported set, or the single imported query in an array
    let nextQueries = await ensureQueries(importedQueries, targetDataSource.getRef());

    if (singleQueryChangeRef !== undefined) {
      // if the query import didn't return a result, there was no ability to import between datasources. Create an empty query for the datasource
      if (importedQueries.length === 0) {
        const dsQuery = await generateEmptyQuery([], undefined, targetDataSource.getRef());
        importedQueries = [dsQuery];
      }

      // capture the single imported query, and copy the original set
      const updatedQueryIdx = queries.findIndex((query) => query.refId === singleQueryChangeRef);
      // for single query change, all areas that generate refId do not know about other queries, so just copy the existing refID to the new query
      const changedQuery = { ...nextQueries[0], refId: queries[updatedQueryIdx].refId };
      nextQueries = [...queries];

      // replace the changed query
      nextQueries[updatedQueryIdx] = changedQuery;
    }

    dispatch(queriesImportedAction({ exploreId, queries: nextQueries }));
  };
};

/**
 * Action to modify a query given a datasource-specific modifier action.
 * @param exploreId Explore area
 * @param modification Action object with a type, e.g., ADD_FILTER
 * @param modifier Function that executes the modification, typically `datasourceInstance.modifyQueries`.
 */
export function modifyQueries(
  exploreId: ExploreId,
  modification: QueryFixAction,
  modifier: (query: DataQuery, modification: QueryFixAction) => Promise<DataQuery>
): ThunkResult<void> {
  return async (dispatch, getState) => {
    const state = getState().explore[exploreId]!;

    const { queries } = state;

    const nextQueriesRaw = await Promise.all(queries.map((query) => modifier({ ...query }, modification)));

    const nextQueries = nextQueriesRaw.map((nextQuery, i) => {
      return generateNewKeyAndAddRefIdIfMissing(nextQuery, queries, i);
    });

    dispatch(setQueriesAction({ exploreId, queries: nextQueries }));
    if (!modification.preventSubmit) {
      dispatch(runQueries(exploreId));
    }
  };
}

async function handleHistory(
  dispatch: ThunkDispatch,
  state: ExploreState,
  history: Array<HistoryItem<DataQuery>>,
  datasource: DataSourceApi,
  queries: DataQuery[],
  exploreId: ExploreId
) {
  const datasourceId = datasource.meta.id;
  const nextHistory = updateHistory(history, datasourceId, queries);
  dispatch(historyUpdatedAction({ exploreId, history: nextHistory }));

  dispatch(addHistoryItem(datasource.uid, datasource.name, queries));

  // Because filtering happens in the backend we cannot add a new entry without checking if it matches currently
  // used filters. Instead, we refresh the query history list.
  // TODO: run only if Query History list is opened (#47252)
  await dispatch(loadRichHistory(ExploreId.left));
  await dispatch(loadRichHistory(ExploreId.right));
}

/**
 * Main action to run queries and dispatches sub-actions based on which result viewers are active
 */
export const runQueries = (
  exploreId: ExploreId,
  options?: { replaceUrl?: boolean; preserveCache?: boolean }
): ThunkResult<void> => {
  return (dispatch, getState) => {
    dispatch(updateTime({ exploreId }));

    const correlations$ = getCorrelations();

    // We always want to clear cache unless we explicitly pass preserveCache parameter
    const preserveCache = options?.preserveCache === true;
    if (!preserveCache) {
      dispatch(clearCache(exploreId));
    }

    const exploreItemState = getState().explore[exploreId]!;
    const {
      datasourceInstance,
      containerWidth,
      isLive: live,
      range,
      scanning,
      queryResponse,
      querySubscription,
      refreshInterval,
      absoluteRange,
      cache,
      supplementaryQueries,
    } = exploreItemState;
    let newQuerySource: Observable<ExplorePanelData>;
    let newQuerySubscription: SubscriptionLike;

    const queries = exploreItemState.queries.map((query) => ({
      ...query,
      datasource: query.datasource || datasourceInstance?.getRef(),
    }));

    if (datasourceInstance != null) {
      handleHistory(dispatch, getState().explore, exploreItemState.history, datasourceInstance, queries, exploreId);
    }

    dispatch(stateSave({ replace: options?.replaceUrl }));

    const cachedValue = getResultsFromCache(cache, absoluteRange);

    // If we have results saved in cache, we are going to use those results instead of running queries
    if (cachedValue) {
      newQuerySource = combineLatest([of(cachedValue), correlations$]).pipe(
        mergeMap(([data, correlations]) =>
          decorateData(data, queryResponse, absoluteRange, refreshInterval, queries, correlations)
        )
      );

      newQuerySubscription = newQuerySource.subscribe((data) => {
        if (!data.error) {
          dispatch(stateSave());
        }

        dispatch(queryStreamUpdatedAction({ exploreId, response: data }));
      });

      // If we don't have results saved in cache, run new queries
    } else {
      if (!hasNonEmptyQuery(queries)) {
        dispatch(stateSave({ replace: options?.replaceUrl })); // Remember to save to state and update location
        return;
      }

      if (!datasourceInstance) {
        return;
      }

      // Some datasource's query builders allow per-query interval limits,
      // but we're using the datasource interval limit for now
      const minInterval = datasourceInstance?.interval;

      stopQueryState(querySubscription);

      const queryOptions: QueryOptions = {
        minInterval,
        // maxDataPoints is used in:
        // Loki - used for logs streaming for buffer size, with undefined it falls back to datasource config if it supports that.
        // Elastic - limits the number of datapoints for the counts query and for logs it has hardcoded limit.
        // Influx - used to correctly display logs in graph
        // TODO:unification
        // maxDataPoints: mode === ExploreMode.Logs && datasourceId === 'loki' ? undefined : containerWidth,
        maxDataPoints: containerWidth,
        liveStreaming: live,
      };

      const timeZone = getTimeZone(getState().user);
      const transaction = buildQueryTransaction(exploreId, queries, queryOptions, range, scanning, timeZone);

      dispatch(changeLoadingStateAction({ exploreId, loadingState: LoadingState.Loading }));

      newQuerySource = combineLatest([
        runRequest(datasourceInstance, transaction.request)
          // Simple throttle for live tailing, in case of > 1000 rows per interval we spend about 200ms on processing and
          // rendering. In case this is optimized this can be tweaked, but also it should be only as fast as user
          // actually can see what is happening.
          .pipe(live ? throttleTime(500) : identity),
        correlations$,
      ]).pipe(
        mergeMap(([data, correlations]) =>
          decorateData(data, queryResponse, absoluteRange, refreshInterval, queries, correlations)
        )
      );

      newQuerySubscription = newQuerySource.subscribe({
        next(data) {
          if (data.logsResult !== null) {
            reportInteraction('grafana_explore_logs_result_displayed', {
              datasourceType: datasourceInstance.type,
            });
          }
          dispatch(queryStreamUpdatedAction({ exploreId, response: data }));

          // Keep scanning for results if this was the last scanning transaction
          if (getState().explore[exploreId]!.scanning) {
            if (data.state === LoadingState.Done && data.series.length === 0) {
              const range = getShiftedTimeRange(-1, getState().explore[exploreId]!.range);
              dispatch(updateTime({ exploreId, absoluteRange: range }));
              dispatch(runQueries(exploreId));
            } else {
              // We can stop scanning if we have a result
              dispatch(scanStopAction({ exploreId }));
            }
          }
        },
        error(error) {
          dispatch(notifyApp(createErrorNotification('Query processing error', error)));
          dispatch(changeLoadingStateAction({ exploreId, loadingState: LoadingState.Error }));
          console.error(error);
        },
        complete() {
          // In case we don't get any response at all but the observable completed, make sure we stop loading state.
          // This is for cases when some queries are noop like running first query after load but we don't have any
          // actual query input.
          if (getState().explore[exploreId]!.queryResponse.state === LoadingState.Loading) {
            dispatch(changeLoadingStateAction({ exploreId, loadingState: LoadingState.Done }));
          }
        },
      });

      if (live) {
        for (const type of supplementaryQueryTypes) {
          dispatch(
            cleanSupplementaryQueryDataProviderAction({
              exploreId,
              type,
            })
          );
          dispatch(cleanSupplementaryQueryAction({ exploreId, type }));
        }
      } else {
        for (const type of supplementaryQueryTypes) {
          // We always prepare provider, even is supplementary query is disabled because when the user
          // enables the query, we need to load the data, so we need the provider
          const dataProvider = getSupplementaryQueryProvider(
            datasourceInstance,
            type,
            {
              ...transaction.request,
              requestId: `${transaction.request.requestId}_${snakeCase(type)}`,
            },
<<<<<<< HEAD
            newQuerySource,
            {
              previousData: [...(supplementaryQueries[type].data?.data || [])],
              newQueries: queries,
              newRange: absoluteRange,
            }
=======
            newQuerySource
>>>>>>> 999c8367
          );

          if (dataProvider) {
            dispatch(
              storeSupplementaryQueryDataProviderAction({
                exploreId,
                type,
                dataProvider,
              })
            );

            dispatch(cleanSupplementaryQueryAction({ exploreId, type }));
            if (supplementaryQueries[type].enabled) {
              dispatch(loadSupplementaryQueryData(exploreId, type));
            }
            // Code below (else if scenario) is for backward compatibility with data sources that don't support supplementary queries
            // TODO: Remove in next major version - v10 (https://github.com/grafana/grafana/issues/61845)
          } else if (hasLogsVolumeSupport(datasourceInstance) && type === SupplementaryQueryType.LogsVolume) {
            const dataProvider = datasourceInstance.getLogsVolumeDataProvider({
              ...transaction.request,
              requestId: `${transaction.request.requestId}_${snakeCase(type)}`,
            });
            dispatch(
              storeSupplementaryQueryDataProviderAction({
                exploreId,
                type,
                dataProvider,
              })
            );

            dispatch(cleanSupplementaryQueryAction({ exploreId, type }));
            if (supplementaryQueries[type].enabled) {
              dispatch(loadSupplementaryQueryData(exploreId, type));
            }
          } else {
            // If data source instance doesn't support this supplementary query, we clean the data provider
            dispatch(
              cleanSupplementaryQueryDataProviderAction({
                exploreId,
                type,
              })
            );
          }
        }
      }
    }

    dispatch(queryStoreSubscriptionAction({ exploreId, querySubscription: newQuerySubscription }));
  };
};

/**
 * Reset queries to the given queries. Any modifications will be discarded.
 * Use this action for clicks on query examples. Triggers a query run.
 */
export function setQueries(exploreId: ExploreId, rawQueries: DataQuery[]): ThunkResult<void> {
  return (dispatch, getState) => {
    // Inject react keys into query objects
    const queries = getState().explore[exploreId]!.queries;
    const nextQueries = rawQueries.map((query, index) => generateNewKeyAndAddRefIdIfMissing(query, queries, index));
    dispatch(setQueriesAction({ exploreId, queries: nextQueries }));
    dispatch(runQueries(exploreId));
  };
}

/**
 * Start a scan for more results using the given scanner.
 * @param exploreId Explore area
 * @param scanner Function that a) returns a new time range and b) triggers a query run for the new range
 */
export function scanStart(exploreId: ExploreId): ThunkResult<void> {
  return (dispatch, getState) => {
    // Register the scanner
    dispatch(scanStartAction({ exploreId }));
    // Scanning must trigger query run, and return the new range
    const range = getShiftedTimeRange(-1, getState().explore[exploreId]!.range);
    // Set the new range to be displayed
    dispatch(updateTime({ exploreId, absoluteRange: range }));
    dispatch(runQueries(exploreId));
  };
}

export function addResultsToCache(exploreId: ExploreId): ThunkResult<void> {
  return (dispatch, getState) => {
    const queryResponse = getState().explore[exploreId]!.queryResponse;
    const absoluteRange = getState().explore[exploreId]!.absoluteRange;
    const cacheKey = createCacheKey(absoluteRange);

    // Save results to cache only when all results received and loading is done
    if (queryResponse.state === LoadingState.Done) {
      dispatch(addResultsToCacheAction({ exploreId, cacheKey, queryResponse }));
    }
  };
}

export function clearCache(exploreId: ExploreId): ThunkResult<void> {
  return (dispatch, getState) => {
    dispatch(clearCacheAction({ exploreId }));
  };
}

/**
 * Initializes loading logs volume data and stores emitted value.
 */
export function loadSupplementaryQueryData(exploreId: ExploreId, type: SupplementaryQueryType): ThunkResult<void> {
  return (dispatch, getState) => {
    const { supplementaryQueries } = getState().explore[exploreId]!;
    const dataProvider = supplementaryQueries[type].dataProvider;

    if (dataProvider) {
      const dataSubscription = dataProvider.subscribe({
        next: (supplementaryQueryData: DataQueryResponse) => {
          dispatch(updateSupplementaryQueryDataAction({ exploreId, type, data: supplementaryQueryData }));
        },
      });
      dispatch(
        storeSupplementaryQueryDataSubscriptionAction({
          exploreId,
          type,
          dataSubscription,
        })
      );
    }
  };
}

export function setSupplementaryQueryEnabled(
  exploreId: ExploreId,
  enabled: boolean,
  type: SupplementaryQueryType
): ThunkResult<void> {
  return (dispatch, getState) => {
    dispatch(setSupplementaryQueryEnabledAction({ exploreId, enabled, type }));
    storeSupplementaryQueryEnabled(enabled, type);
    if (enabled) {
      dispatch(loadSupplementaryQueryData(exploreId, type));
    }
  };
}

//
// Reducer
//

// Redux Toolkit uses ImmerJs as part of their solution to ensure that state objects are not mutated.
// ImmerJs has an autoFreeze option that freezes objects from change which means this reducer can't be migrated to createSlice
// because the state would become frozen and during run time we would get errors because flot (Graph lib) would try to mutate
// the frozen state.
// https://github.com/reduxjs/redux-toolkit/issues/242
export const queryReducer = (state: ExploreItemState, action: AnyAction): ExploreItemState => {
  if (addQueryRowAction.match(action)) {
    const { queries } = state;
    const { index, query } = action.payload;

    // Add to queries, which will cause a new row to be rendered
    const nextQueries = [...queries.slice(0, index + 1), { ...query }, ...queries.slice(index + 1)];

    return {
      ...state,
      queries: nextQueries,
      queryKeys: getQueryKeys(nextQueries),
    };
  }

  if (changeQueriesAction.match(action)) {
    const { queries } = action.payload;

    return {
      ...state,
      queries,
    };
  }

  if (cancelQueriesAction.match(action)) {
    stopQueryState(state.querySubscription);

    return {
      ...state,
      loading: false,
    };
  }

  if (setQueriesAction.match(action)) {
    const { queries } = action.payload;
    return {
      ...state,
      queries: queries.slice(),
      queryKeys: getQueryKeys(queries),
    };
  }

  if (queryStoreSubscriptionAction.match(action)) {
    const { querySubscription } = action.payload;
    return {
      ...state,
      querySubscription,
    };
  }

  if (setSupplementaryQueryEnabledAction.match(action)) {
    const { enabled, type } = action.payload;
    const { supplementaryQueries } = state;
    const dataSubscription = supplementaryQueries[type].dataSubscription;
    if (!enabled && dataSubscription) {
      dataSubscription.unsubscribe();
    }

    const nextSupplementaryQueries: SupplementaryQueries = {
      ...supplementaryQueries,
      // NOTE: the dataProvider is not cleared, we may need it later,
      // if the user re-enables the supplementary query
      [type]: { ...supplementaryQueries[type], enabled, data: undefined },
    };

    return {
      ...state,
      supplementaryQueries: nextSupplementaryQueries,
    };
  }

  if (storeSupplementaryQueryDataProviderAction.match(action)) {
    const { dataProvider, type } = action.payload;
    const { supplementaryQueries } = state;
    const supplementaryQuery = supplementaryQueries[type];

    if (supplementaryQuery?.dataSubscription) {
      supplementaryQuery.dataSubscription.unsubscribe();
    }

    const nextSupplementaryQueries = {
      ...supplementaryQueries,
      [type]: { ...supplementaryQuery, dataProvider, dataSubscription: undefined },
    };

    return {
      ...state,
      supplementaryQueries: nextSupplementaryQueries,
    };
  }

  if (cleanSupplementaryQueryDataProviderAction.match(action)) {
    const { type } = action.payload;
    const { supplementaryQueries } = state;
    const supplementaryQuery = supplementaryQueries[type];

    if (supplementaryQuery?.dataSubscription) {
      supplementaryQuery.dataSubscription.unsubscribe();
    }

    const nextSupplementaryQueries = {
      ...supplementaryQueries,
      [type]: { ...supplementaryQuery, dataProvider: undefined, dataSubscription: undefined },
    };

    return {
      ...state,
      supplementaryQueries: nextSupplementaryQueries,
    };
  }

  if (cleanSupplementaryQueryAction.match(action)) {
    const { type } = action.payload;
    const { supplementaryQueries } = state;
    const nextSupplementaryQueries = {
      ...supplementaryQueries,
      [type]: { ...supplementaryQueries[type], data: undefined },
    };
    return {
      ...state,
      supplementaryQueries: nextSupplementaryQueries,
    };
  }

  if (storeSupplementaryQueryDataSubscriptionAction.match(action)) {
    const { dataSubscription, type } = action.payload;

    const { supplementaryQueries } = state;
    const nextSupplementaryQueries = {
      ...supplementaryQueries,
      [type]: { ...supplementaryQueries[type], dataSubscription },
    };

    return {
      ...state,
      supplementaryQueries: nextSupplementaryQueries,
    };
  }

  if (updateSupplementaryQueryDataAction.match(action)) {
    let { data, type } = action.payload;
    const { supplementaryQueries } = state;

    const nextSupplementaryQueries = {
      ...supplementaryQueries,
      [type]: { ...supplementaryQueries[type], data },
    };

    return {
      ...state,
      supplementaryQueries: nextSupplementaryQueries,
    };
  }

  if (queryStreamUpdatedAction.match(action)) {
    return processQueryResponse(state, action);
  }

  if (queriesImportedAction.match(action)) {
    const { queries } = action.payload;
    return {
      ...state,
      queries,
      queryKeys: getQueryKeys(queries),
    };
  }

  if (changeLoadingStateAction.match(action)) {
    const { loadingState } = action.payload;
    return {
      ...state,
      queryResponse: {
        ...state.queryResponse,
        state: loadingState,
      },
      loading: loadingState === LoadingState.Loading || loadingState === LoadingState.Streaming,
    };
  }

  if (setPausedStateAction.match(action)) {
    const { isPaused } = action.payload;
    return {
      ...state,
      isPaused: isPaused,
    };
  }

  if (scanStartAction.match(action)) {
    return { ...state, scanning: true };
  }

  if (scanStopAction.match(action)) {
    return {
      ...state,
      scanning: false,
      scanRange: undefined,
    };
  }

  if (addResultsToCacheAction.match(action)) {
    const CACHE_LIMIT = 5;
    const { cache } = state;
    const { queryResponse, cacheKey } = action.payload;

    let newCache = [...cache];
    const isDuplicateKey = newCache.some((c) => c.key === cacheKey);

    if (!isDuplicateKey) {
      const newCacheItem = { key: cacheKey, value: queryResponse };
      newCache = [newCacheItem, ...newCache].slice(0, CACHE_LIMIT);
    }

    return {
      ...state,
      cache: newCache,
    };
  }

  if (clearCacheAction.match(action)) {
    return {
      ...state,
      cache: [],
    };
  }

  return state;
};

/**
 * Creates an observable that emits correlations once they are loaded
 */
const getCorrelations = () => {
  return new Observable<CorrelationData[]>((subscriber) => {
    const existingCorrelations = store.getState().explore.correlations;
    if (existingCorrelations) {
      subscriber.next(existingCorrelations);
      subscriber.complete();
    } else {
      const unsubscribe = store.subscribe(() => {
        const { correlations } = store.getState().explore;
        if (correlations) {
          unsubscribe();
          subscriber.next(correlations);
          subscriber.complete();
        }
      });
    }
  });
};

export const processQueryResponse = (
  state: ExploreItemState,
  action: PayloadAction<QueryEndedPayload>
): ExploreItemState => {
  const { response } = action.payload;
  const {
    request,
    state: loadingState,
    series,
    error,
    graphResult,
    logsResult,
    tableResult,
    rawPrometheusResult,
    traceFrames,
    nodeGraphFrames,
    flameGraphFrames,
    rawPrometheusFrames,
  } = response;

  if (error) {
    if (error.type === DataQueryErrorType.Timeout) {
      return {
        ...state,
        queryResponse: response,
        loading: loadingState === LoadingState.Loading || loadingState === LoadingState.Streaming,
      };
    } else if (error.type === DataQueryErrorType.Cancelled) {
      return state;
    }

    // Send error to Angular editors
    // When angularSupportEnabled is removed we can remove this code and all references to eventBridge
    if (config.angularSupportEnabled && state.datasourceInstance?.components?.QueryCtrl) {
      state.eventBridge.emit(PanelEvents.dataError, error);
    }
  }

  if (!request) {
    return { ...state };
  }

  // Send legacy data to Angular editors
  // When angularSupportEnabled is removed we can remove this code and all references to eventBridge
  if (config.angularSupportEnabled && state.datasourceInstance?.components?.QueryCtrl) {
    const legacy = series.map((v) => toLegacyResponseData(v));
    state.eventBridge.emit(PanelEvents.dataReceived, legacy);
  }

  return {
    ...state,
    queryResponse: response,
    graphResult,
    tableResult,
    rawPrometheusResult,
    logsResult,
    loading: loadingState === LoadingState.Loading || loadingState === LoadingState.Streaming,
    showLogs: !!logsResult,
    showMetrics: !!graphResult,
    showTable: !!tableResult?.length,
    showTrace: !!traceFrames.length,
    showNodeGraph: !!nodeGraphFrames.length,
    showRawPrometheus: !!rawPrometheusFrames.length,
    showFlameGraph: !!flameGraphFrames.length,
  };
};<|MERGE_RESOLUTION|>--- conflicted
+++ resolved
@@ -581,16 +581,12 @@
               ...transaction.request,
               requestId: `${transaction.request.requestId}_${snakeCase(type)}`,
             },
-<<<<<<< HEAD
             newQuerySource,
             {
               previousData: [...(supplementaryQueries[type].data?.data || [])],
               newQueries: queries,
               newRange: absoluteRange,
             }
-=======
-            newQuerySource
->>>>>>> 999c8367
           );
 
           if (dataProvider) {
@@ -677,10 +673,17 @@
   return (dispatch, getState) => {
     const queryResponse = getState().explore[exploreId]!.queryResponse;
     const absoluteRange = getState().explore[exploreId]!.absoluteRange;
+    const cache = getState().explore[exploreId]!.cache;
     const cacheKey = createCacheKey(absoluteRange);
 
+    const alreadyCached = cache.some(({ key, value }) => {
+      console.log(queryResponse, value);
+      return queryResponse === value;
+    });
+    console.log(alreadyCached);
+
     // Save results to cache only when all results received and loading is done
-    if (queryResponse.state === LoadingState.Done) {
+    if (queryResponse.state === LoadingState.Done && !alreadyCached) {
       dispatch(addResultsToCacheAction({ exploreId, cacheKey, queryResponse }));
     }
   };
