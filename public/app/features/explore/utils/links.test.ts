--- conflicted
+++ resolved
@@ -6,10 +6,6 @@
   Field,
   FieldType,
   InterpolateFunction,
-<<<<<<< HEAD
-  LinkModel,
-=======
->>>>>>> ec1e426b
   SupportedTransformationTypes,
   TimeRange,
   toDataFrame,
