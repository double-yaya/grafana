--- conflicted
+++ resolved
@@ -80,9 +80,6 @@
   logsSampleInExplore?: boolean;
   logsContextDatasourceUi?: boolean;
   lokiQuerySplitting?: boolean;
-<<<<<<< HEAD
+  individualCookiePreferences?: boolean;
   traceqlSearch?: boolean;
-=======
-  individualCookiePreferences?: boolean;
->>>>>>> 8484d0c4
 }