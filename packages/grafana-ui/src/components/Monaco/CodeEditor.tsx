import React from 'react';
import { css } from '@emotion/css';
import MonacoEditor, { loader as monacoEditorLoader } from '@monaco-editor/react';
import type * as monacoType from 'monaco-editor/esm/vs/editor/editor.api';
import { selectors } from '@grafana/e2e-selectors';
import { GrafanaTheme2, monacoLanguageRegistry } from '@grafana/data';

import { withTheme2 } from '../../themes';
import { Themeable2 } from '../../types';

import { CodeEditorProps, Monaco, MonacoEditor as MonacoEditorType, MonacoOptions } from './types';
import { registerSuggestions } from './suggestions';
import defineThemes from './theme';

type Props = CodeEditorProps & Themeable2;

let initalized = false;
function initMonoco() {
  if (initalized) {
    return;
  }

  monacoEditorLoader.config({
    paths: {
      vs: (window.__grafana_public_path__ ?? 'public/') + 'lib/monaco/min/vs',
    },
  });
  initalized = true;
}

class UnthemedCodeEditor extends React.PureComponent<Props> {
  completionCancel?: monacoType.IDisposable;
  monaco?: Monaco;

  constructor(props: Props) {
    super(props);
    initMonoco();
  }

  componentWillUnmount() {
    if (this.completionCancel) {
      this.completionCancel.dispose();
    }
  }

  componentDidUpdate(oldProps: Props) {
    const { getSuggestions, language } = this.props;

    if (language !== oldProps.language) {
      if (this.completionCancel) {
        this.completionCancel.dispose();
      }

      if (!this.monaco) {
        console.warn('Monaco instance not loaded yet');
        return;
      }

      if (getSuggestions) {
        this.completionCancel = registerSuggestions(this.monaco, language, getSuggestions);
      }

      this.loadCustomLanguage();
    }
  }

  loadCustomLanguage = () => {
    const { language } = this.props;

    const customLanguage = monacoLanguageRegistry.getIfExists(language);

    if (customLanguage) {
      return customLanguage.init();
    }

    return Promise.resolve();
  };

  // This is replaced with a real function when the actual editor mounts
  getEditorValue = () => '';

  onBlur = () => {
    const { onBlur } = this.props;
    if (onBlur) {
      onBlur(this.getEditorValue());
    }
  };

  handleBeforeMount = (monaco: Monaco) => {
    this.monaco = monaco;
    const { language, theme, getSuggestions } = this.props;
    defineThemes(monaco, theme);

    if (getSuggestions) {
      this.completionCancel = registerSuggestions(monaco, language, getSuggestions);
    }
  };

  handleOnMount = (editor: MonacoEditorType, monaco: Monaco) => {
    const { onSave, onEditorDidMount } = this.props;
    this.getEditorValue = () => editor.getValue();

    if (onSave) {
      editor.addCommand(monaco.KeyMod.CtrlCmd | monaco.KeyCode.KEY_S, () => {
        onSave(this.getEditorValue());
      });
    }

    const languagePromise = this.loadCustomLanguage();

    if (onEditorDidMount) {
<<<<<<< HEAD
      onEditorDidMount(editor, monaco);
=======
      languagePromise.then(() => onEditorDidMount(editor, monaco));
>>>>>>> 592a3af4
    }
  };

  render() {
    const { theme, language, width, height, showMiniMap, showLineNumbers, readOnly, monacoOptions } = this.props;
    const value = this.props.value ?? '';
    const longText = value.length > 100;

    const styles = getStyles(theme);

    const options: MonacoOptions = {
      wordWrap: 'off',
      tabSize: 2,
      codeLens: false,
      contextmenu: false,

      minimap: {
        enabled: longText && showMiniMap,
        renderCharacters: false,
      },

      readOnly,
      lineNumbersMinChars: 4,
      lineDecorationsWidth: 1 * theme.spacing.gridSize,
      overviewRulerBorder: false,
      automaticLayout: true,
      padding: {
        top: 0.5 * theme.spacing.gridSize,
        bottom: 0.5 * theme.spacing.gridSize,
      },
    };

    if (!showLineNumbers) {
      options.glyphMargin = false;
      options.folding = false;
      options.lineNumbers = 'off';
      options.lineNumbersMinChars = 0;
    }

    return (
      <div className={styles.container} onBlur={this.onBlur} aria-label={selectors.components.CodeEditor.container}>
        <MonacoEditor
          width={width}
          height={height}
          language={language}
          theme={theme.isDark ? 'grafana-dark' : 'grafana-light'}
          value={value}
          options={{
            ...options,
            ...(monacoOptions ?? {}),
          }}
          beforeMount={this.handleBeforeMount}
          onMount={this.handleOnMount}
        />
      </div>
    );
  }
}

export default withTheme2(UnthemedCodeEditor);

const getStyles = (theme: GrafanaTheme2) => {
  return {
    container: css`
      border-radius: ${theme.shape.borderRadius()};
      border: 1px solid ${theme.components.input.borderColor};
    `,
  };
};<|MERGE_RESOLUTION|>--- conflicted
+++ resolved
@@ -109,11 +109,7 @@
     const languagePromise = this.loadCustomLanguage();
 
     if (onEditorDidMount) {
-<<<<<<< HEAD
-      onEditorDidMount(editor, monaco);
-=======
       languagePromise.then(() => onEditorDidMount(editor, monaco));
->>>>>>> 592a3af4
     }
   };
 
